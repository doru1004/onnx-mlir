--- conflicted
+++ resolved
@@ -41,15 +41,11 @@
     auto constantGlobal = rewriter.create<KrnlGlobalOp>(loc,
         memRefType,
         rewriter.getI64ArrayAttr(shape),
-<<<<<<< HEAD
-        constantOp.value().getValue());
-=======
         constantOp.value().getValue(),
         rewriter.getStringAttr("constant_" + std::to_string(constantID)));
 
     // Increment constant ID:
     constantID++;
->>>>>>> f16e79d7
 
     // Replace this operation with the generated alloc.
     // rewriter.replaceOp(op, alloc);
