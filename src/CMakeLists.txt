--- conflicted
+++ resolved
@@ -7,13 +7,8 @@
 add_subdirectory(Runtime)
 
 add_executable(onnx-mlir
-<<<<<<< HEAD
-        main_utils.hpp
-        main_utils.cpp
-=======
         MainUtils.hpp
         MainUtils.cpp
->>>>>>> 1777c07b
         main.cpp)
 target_link_libraries(onnx-mlir
         ${MLIRLibs}
