//===------------------ KrnlOps.td - MLIR Operations ---------*- tablegen -===//
//
// Copyright 2019-2020 The IBM Research Authors.
//
// =============================================================================
//
// This file contains TableGen definition of krnl operations.
//
//===----------------------------------------------------------------------===//

include "mlir/IR/OpBase.td"

def Krnl_Dialect : Dialect {
  let name = "krnl";
  let cppNamespace = "";
}

// Require regions to have krnl.terminate terminator operation.
def ImplicitKrnlTerminator : SingleBlockImplicitTerminator<"KrnlTerminatorOp">;

def KrnlDefineLoopsOp : Op<Krnl_Dialect, "define_loops"> {
  let summary = "define_loops operation";
  let description = [{
    The "krnl.define_loops" operation is used to define input loops,
    those are the for loops appearing in the input program that we
    intend to optimize.
  }];

  let arguments = (ins);
  let results = (outs Variadic<AnyType>);
  let skipDefaultBuilders = 1;
  let builders = [ OpBuilder<"Builder *builder, OperationState &result,"
                             "int64_t num_loops"> ];

  let printer = [{ return ::print(p, *this); }];
  let parser = [{ return ::parse$cppClass(parser, result); }];

  let extraClassDeclaration = [{
    static StringRef getNumLoopsAttrName() { return "num_loops"; }

  // Helper function to extract the number of loops being defined.
  int64_t getNumLoops() {
    auto num_loops = getAttrOfType<IntegerAttr>(getNumLoopsAttrName())
                         .getValue()
                         .getSExtValue();
    return num_loops;
  }
}];
}

def KrnlOptimizeLoopsOp : Op<Krnl_Dialect, "optimize_loops"> {
  let summary = "optimize_loops operation";
  let description = [{
    The "krnl.optimize_loops" operation is essentially a cosmetic operation
    which exists to encapsulate a region where loops are being scheduled /
    optimized.

    The optimized loops are returned at the end of the region associated with
    the krnl.optimize_loops operation.

    For example : TBD once we have actual schedule intrinsics.
  }];

  let arguments = (ins Variadic<AnyType>);
  let results = (outs Variadic<AnyType>);
  let regions = (region SizedRegion<1>:$region);

  let skipDefaultBuilders = 1;

  let builders = [ OpBuilder<"Builder *builder, OperationState &result, "
                             "int timestamp_space_rank"> ];

  let printer = [{ return ::print(p, *this); }];
  let parser = [{ return ::parse$cppClass(parser, result); }];
}

def KrnlIterateOp : Op<Krnl_Dialect, "iterate", [ImplicitKrnlTerminator]> {
  let summary = "iterate operation";
  let description = [{
    The "krnl.iterate" operation is conceptually equivalent to a nested for loops.

    For instance, say we have the following two
    %l0, %l1 = krnl.define_loops 2
    %o0, %o1 = krnl.optimize_loops  {
        // Identity schedule.
        krnl.return_loops %l0, %l1
    }

    Then, consider the following krnl.iterate operation:
    krnl.iterate (%o0, %o1) with (%l0 -> %i0 = 0 to 10, %l1 -> %i1 = 0 to 10) {
      // Some operations.
    }

    It is equivalent to:
    for (i0 = 0; i0 < 10; i0++)
      for (i1 = 0; i1 < 10; i1++)
        // Some operations.
  }];

  let arguments = (ins Variadic<AnyType>);
  let regions = (region SizedRegion<1>:$bodyRegion);
  let skipDefaultBuilders = 1;
  let builders = [ OpBuilder<"Builder *builder, OperationState &result, "
                             "KrnlIterateOperandPack operandPack"> ];

  let extraClassDeclaration = [{
    // In krnl.iterate operation, operands are stored as such
    // - Optimized krnl.loops.
    // - Input krnl.loops and their operand bounds. (TODO(Tian) explain better how we store them).

    // We record the number of optimized and input loops to separate these three
    // group of operands out.
    static StringRef getNumOptimizedLoopsAttrName() { return "num_optimized_loops"; }

    int64_t getNumOptimizedLoops() {
      auto num_optimized_loops =
        getAttrOfType<IntegerAttr>(getNumOptimizedLoopsAttrName())
          .getValue()
          .getSExtValue();
      return num_optimized_loops;
    }

    // Get name of the attribute for storing bound represented using affine maps.
      static StringRef getBoundsAttrName() { return "bounds"; }
    }];

    let printer = [{ return ::print(p, *this); }];
    let parser = [{ return ::parse$cppClass(parser, result); }];
    let verifier = [{ return ::verify(*this); }];
}

def KrnlReturnLoopsOp : Op<Krnl_Dialect, "return_loops", [Terminator]> {
  let summary = "Krnl return handler operation";
  let description = [{
    Krnl return_loops operation is a terminator operation for returning
    scheduled dimension handlers in the krnl.optimize_loops region.
  }];

  let arguments = (ins Variadic<AnyType>);

  let printer = [{ return ::print(p, *this); }];
  let parser = [{ return ::parse$cppClass(parser, result); }];
}

def KrnlTerminatorOp : Op<Krnl_Dialect, "terminate", [Terminator]> {
  let summary = "Krnl terminator operation";
  let description = [{
    Krnl terminator is a special terminator operation for blocks inside krnl
    iterate operations. It unconditionally transmits the control flow to the
    successor of the operation enclosing the region.

    This operation does _not_ have a custom syntax. However, krnl control
    operations omit the terminator in their custom syntax for brevity.
  }];

  // No custom parsing/printing form.
  let parser = ?;
  let printer = ?;

  // Fully specified by traits.
  let verifier = ?;
}

def KrnlEntryPointOp : Op<Krnl_Dialect, "entry_point"> {
  let summary = "Indicate ONNX entry point";
  let description = [{The "krnl.entry_point" function indicates the main entry
                           point of ONNX model.}];
  let builders = [ OpBuilder<"Builder *builder, OperationState &result, "
                             "SymbolRefAttr funcAttr, IntegerAttr numInputs, "
                             "IntegerAttr numOutputs"> ];

  let extraClassDeclaration = [{
    static StringRef getEntryPointFuncAttrName() { return "func"; }
    static StringRef getNumInputsAttrName() { return "numInputs"; }
    static StringRef getNumOutputsAttrName() { return "numOutputs"; }
  }];

  // No custom parsing/printing form.
  let parser = ?;
  let printer = ?;
}

def KrnlMemcpyOp : Op<Krnl_Dialect, "memcpy"> {
  let summary = "Krnl memcpy operation";
  let description = [{
    In the KRNL dialect the reshape op
    doesn't generate a new memory entry and treats a reshape like a cast.
  }];

  let arguments = (ins AnyMemRef:$dest, AnyMemRef:$src, AnyInteger:$size);

  let parser = ?;
  let printer = ?;
}

def KrnlGlobalOp : Op<Krnl_Dialect, "global"> {
  let summary = "Krnl global operation";
  let description = [{
    Operation for holding global data values.
  }];

<<<<<<< HEAD
  let arguments = (ins AnyAttr:$shape, AnyAttr:$value);
=======
  let arguments = (ins AnyAttr:$shape, AnyAttr:$value, StrAttr:$name);
>>>>>>> f16e79d7
  let results = (outs AnyTypeOf<[AnyMemRef]>:$output);

  let parser = ?;
  let printer = ?;
}<|MERGE_RESOLUTION|>--- conflicted
+++ resolved
@@ -199,11 +199,7 @@
     Operation for holding global data values.
   }];
 
-<<<<<<< HEAD
-  let arguments = (ins AnyAttr:$shape, AnyAttr:$value);
-=======
   let arguments = (ins AnyAttr:$shape, AnyAttr:$value, StrAttr:$name);
->>>>>>> f16e79d7
   let results = (outs AnyTypeOf<[AnyMemRef]>:$output);
 
   let parser = ?;
