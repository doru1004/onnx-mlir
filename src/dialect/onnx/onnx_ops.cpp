//===- onnx_ops.cpp - MLIR ONNX Operations --------------------------------===//
//
// Copyright 2019 The IBM Research Authors.
//
// =============================================================================
//
// This file defines ONNX operations in the MLIR operation set.
//
//===----------------------------------------------------------------------===//
#include "mlir/Dialect/Traits.h"
#include "mlir/IR/Block.h"
#include "mlir/IR/Builders.h"
#include "mlir/IR/Function.h"
#include "mlir/IR/IntegerSet.h"
#include "mlir/IR/Matchers.h"
#include "mlir/IR/Module.h"
#include "mlir/IR/OpImplementation.h"
#include "mlir/IR/PatternMatch.h"
#include "llvm/ADT/SetVector.h"
#include "llvm/ADT/SmallBitVector.h"

#include "onnx_ops.hpp"

using namespace mlir;
using namespace mlir::OpTrait::util;

//===----------------------------------------------------------------------===//
// ONNX Helper functions
//===----------------------------------------------------------------------===//

static size_t ArrayAttrSize(ArrayAttr a) { return a.size(); }

static size_t ArrayAttrSize(Optional<ArrayAttr> a) {
  return a.getValue().size();
}

static int64_t ArrayAttrIntVal(ArrayAttr a, int i) {
  return (a.getValue()[i]).cast<IntegerAttr>().getInt();
}

static int64_t ArrayAttrIntVal(Optional<ArrayAttr> a, int i) {
  return (a.getValue().getValue()[i]).cast<IntegerAttr>().getInt();
}

//===----------------------------------------------------------------------===//
// Get reduction type
//===----------------------------------------------------------------------===//
RankedTensorType getReductionOutputType(
    RankedTensorType operandTy, Optional<ArrayAttr> axesAttrs, APInt keepdims) {
  int64_t rank = operandTy.getRank();

  SmallVector<int64_t, 4> axes;
  if (axesAttrs != llvm::None) {
    for (auto axisAttr : axesAttrs.getValue()) {
      int64_t axis = axisAttr.cast<IntegerAttr>().getInt();
      axis = axis >= 0 ? axis : (rank + axis);
      assert(axis >= -rank && axis <= rank - 1);
      if (std::find(axes.begin(), axes.end(), axis) == axes.end())
        axes.emplace_back(axis);
    }
  } else {
    for (decltype(rank) i = 0; i < rank; ++i) {
      axes.emplace_back(i);
    }
  }

  // Mark reduction axes.
  SmallVector<bool, 4> isReductionAxis;
  for (decltype(rank) i = 0; i < rank; ++i) {
    if (std::find(axes.begin(), axes.end(), i) != axes.end())
      isReductionAxis.emplace_back(true);
    else
      isReductionAxis.emplace_back(false);
  }

  // KeepDims
  bool isKeepdims = (keepdims == 1) ? true : false;

  SmallVector<int64_t, 4> dims;
  for (decltype(rank) i = 0; i < rank; ++i) {
    if (isReductionAxis[i]) {
      if (isKeepdims)
        dims.emplace_back(1); // reduction dimension
    } else {
      dims.emplace_back(operandTy.getShape()[i]);
    }
  }

  return RankedTensorType::get(dims, operandTy.getElementType());
}

//===----------------------------------------------------------------------===//
// ONNXOpsDialect
//===----------------------------------------------------------------------===//

/// Dialect creation, the instance will be owned by the context. This is the
/// point of registration of custom types and operations for the dialect.
ONNXOpsDialect::ONNXOpsDialect(mlir::MLIRContext *ctx)
    : mlir::Dialect(getDialectNamespace(), ctx) {
  addOperations<
#define GET_OP_LIST
#include "src/onnx.cpp.inc"
      >();
}

void ONNXEntryPointOp::build(mlir::Builder *builder,
    mlir::OperationState &state, mlir::FuncOp function, int numInputs,
    int numOutputs) {
  state.addAttribute(ONNXEntryPointOp::getEntryPointFuncAttrName(),
      builder->getSymbolRefAttr(function));
  state.addAttribute(ONNXEntryPointOp::getNumInputsAttrName(),
      builder->getI32IntegerAttr(numInputs));
  state.addAttribute(ONNXEntryPointOp::getNumOutputsAttrName(),
      builder->getI32IntegerAttr(numOutputs));
}

ONNXEntryPointOp ONNXEntryPointOp::create(mlir::Location location,
    mlir::FuncOp &func, int numInputs, int numOutputs) {
  mlir::OperationState state(location, "onnx.EntryPoint");
  Builder builder(location->getContext());
  mlir::ONNXEntryPointOp::build(&builder, state, func, numInputs, numOutputs);
  Operation *op = mlir::Operation::create(state);
  auto onnxEntryOp = llvm::cast<mlir::ONNXEntryPointOp>(op);
  return onnxEntryOp;
}

//===----------------------------------------------------------------------===//
// ONNX Operations
//===----------------------------------------------------------------------===//
// Exp
/// Infer the output shape of the ONNXExpOp. This method is required by the
/// shape inference interface.
void ONNXExpOp::inferShapes() { getResult().setType(getOperand().getType()); }

//===----------------------------------------------------------------------===//
// Tanh
/// Infer the output shape of the ONNXTanhOp. This method is required by the
/// shape inference interface.
void ONNXTanhOp::inferShapes() { getResult().setType(getOperand().getType()); }

//===----------------------------------------------------------------------===//
// Sinh
/// Infer the output shape of the ONNXSinhOp. This method is required by the
/// shape inference interface.
void ONNXSinhOp::inferShapes() { getResult().setType(getOperand().getType()); }

//===----------------------------------------------------------------------===//
// Cosh
/// Infer the output shape of the ONNXCoshOp. This method is required by the
/// shape inference interface.
void ONNXCoshOp::inferShapes() { getResult().setType(getOperand().getType()); }

//===----------------------------------------------------------------------===//
// Cos
/// Infer the output shape of the ONNXCosOp. This method is required by the
/// shape inference interface.
void ONNXCosOp::inferShapes() { getResult().setType(getOperand().getType()); }

//===----------------------------------------------------------------------===//
// Log
/// Infer the output shape of the ONNXLogOp. This method is required by the
/// shape inference interface.
void ONNXLogOp::inferShapes() { getResult().setType(getOperand().getType()); }

//===----------------------------------------------------------------------===//
// HardSigmoid
/// Infer the output shape of the ONNXHardSigmoidOp. This method is required by
/// the shape inference interface.
void ONNXHardSigmoidOp::inferShapes() {
  getResult().setType(getOperand().getType());
}

//===----------------------------------------------------------------------===//
// Sigmoid
/// Infer the output shape of the ONNXSigmoidOp. This method is required by the
/// shape inference interface.
void ONNXSigmoidOp::inferShapes() {
  getResult().setType(getOperand().getType());
}

//===----------------------------------------------------------------------===//
// Elu
/// Infer the output shape of the ONNXEluOp. This method is required by the
/// shape inference interface.
void ONNXEluOp::inferShapes() { getResult().setType(getOperand().getType()); }

//===----------------------------------------------------------------------===//
// Relu
/// Infer the output shape of the ONNXReluOp. This method is required by the
/// shape inference interface.
void ONNXReluOp::inferShapes() { getResult().setType(getOperand().getType()); }

//===----------------------------------------------------------------------===//
// LeakyRelu
/// Infer the output shape of the ONNXLeakyReluOp. This method is required by
/// the shape inference interface.
void ONNXLeakyReluOp::inferShapes() {
  getResult().setType(getOperand().getType());
}

//===----------------------------------------------------------------------===//
// Selu
/// Infer the output shape of the ONNXSeluOp. This method is required by
/// the shape inference interface.
void ONNXSeluOp::inferShapes() { getResult().setType(getOperand().getType()); }

//===----------------------------------------------------------------------===//
// Reciprocal
/// Infer the output shape of the ONNXReciprocalOp. This method is required by
/// the shape inference interface.
void ONNXReciprocalOp::inferShapes() {
  getResult().setType(getOperand().getType());
}

//===----------------------------------------------------------------------===//
// Softmax
/// Infer the output shape of the ONNXSoftmaxOp. This method is required by
/// the shape inference interface.
void ONNXSoftmaxOp::inferShapes() {
  getResult().setType(getOperand().getType());
}

//===----------------------------------------------------------------------===//
// Softplus
/// Infer the output shape of the ONNXSoftplusOp. This method is required by
/// the shape inference interface.
void ONNXSoftplusOp::inferShapes() {
  getResult().setType(getOperand().getType());
}

//===----------------------------------------------------------------------===//
// Softsign
/// Infer the output shape of the ONNXSoftsignOp. This method is required by
/// the shape inference interface.
void ONNXSoftsignOp::inferShapes() {
  getResult().setType(getOperand().getType());
}

//===----------------------------------------------------------------------===//
// Sqrt
/// Infer the output shape of the ONNXSqrtOp. This method is required by
/// the shape inference interface.
void ONNXSqrtOp::inferShapes() { getResult().setType(getOperand().getType()); }

//===----------------------------------------------------------------------===//
// Sign
/// Infer the output shape of the ONNXSignOp. This method is required by
/// the shape inference interface.
void ONNXSignOp::inferShapes() { getResult().setType(getOperand().getType()); }

//===----------------------------------------------------------------------===//
// Add
/// Infer the output shape of the ONNXAddOp. This method is required by the
/// shape inference interface.
void ONNXAddOp::inferShapes() {
  if (!getOperand(0).getType().isa<RankedTensorType>() ||
      !getOperand(1).getType().isa<RankedTensorType>())
    return;
  auto lhsTy = getOperand(0).getType().cast<RankedTensorType>();
  auto rhsTy = getOperand(1).getType().cast<RankedTensorType>();
  getResult().setType(getBroadcastedType(lhsTy, rhsTy));
}

//===----------------------------------------------------------------------===//
// Mul
/// Infer the output shape of the ONNXMulOp. This method is required by the
/// shape inference interface.
void ONNXMulOp::inferShapes() {
  if (!getOperand(0).getType().isa<RankedTensorType>() ||
      !getOperand(1).getType().isa<RankedTensorType>())
    return;
  auto lhsTy = getOperand(0).getType().cast<RankedTensorType>();
  auto rhsTy = getOperand(1).getType().cast<RankedTensorType>();
  getResult().setType(getBroadcastedType(lhsTy, rhsTy));
}

//===----------------------------------------------------------------------===//
// Div
/// Infer the output shape of the ONNXDivOp. This method is required by the
/// shape inference interface.
void ONNXDivOp::inferShapes() {
  if (!getOperand(0).getType().isa<RankedTensorType>() ||
      !getOperand(1).getType().isa<RankedTensorType>())
    return;
  auto lhsTy = getOperand(0).getType().cast<RankedTensorType>();
  auto rhsTy = getOperand(1).getType().cast<RankedTensorType>();
  getResult().setType(getBroadcastedType(lhsTy, rhsTy));
}

//===----------------------------------------------------------------------===//
// Sub
/// Infer the output shape of the ONNXSubOp. This method is required by the
/// shape inference interface.
void ONNXSubOp::inferShapes() {
  if (!getOperand(0).getType().isa<RankedTensorType>() ||
      !getOperand(1).getType().isa<RankedTensorType>())
    return;
  auto lhsTy = getOperand(0).getType().cast<RankedTensorType>();
  auto rhsTy = getOperand(1).getType().cast<RankedTensorType>();
  getResult().setType(getBroadcastedType(lhsTy, rhsTy));
}

//===----------------------------------------------------------------------===//
// And
/// Infer the output shape of the ONNXAndOp. This method is required by the
/// shape inference interface.
void ONNXAndOp::inferShapes() {
  if (!getOperand(0).getType().isa<RankedTensorType>() ||
      !getOperand(1).getType().isa<RankedTensorType>())
    return;
  auto lhsTy = getOperand(0).getType().cast<RankedTensorType>();
  auto rhsTy = getOperand(1).getType().cast<RankedTensorType>();
  getResult().setType(getBroadcastedType(lhsTy, rhsTy));
}

//===----------------------------------------------------------------------===//
// Or
/// Infer the output shape of the ONNXOrOp. This method is required by the
/// shape inference interface.
void ONNXOrOp::inferShapes() {
  if (!getOperand(0).getType().isa<RankedTensorType>() ||
      !getOperand(1).getType().isa<RankedTensorType>())
    return;
  auto lhsTy = getOperand(0).getType().cast<RankedTensorType>();
  auto rhsTy = getOperand(1).getType().cast<RankedTensorType>();
  getResult().setType(getBroadcastedType(lhsTy, rhsTy));
}

//===----------------------------------------------------------------------===//
// Xor
/// Infer the output shape of the ONNXXorOp. This method is required by the
/// shape inference interface.
void ONNXXorOp::inferShapes() {
  if (!getOperand(0).getType().isa<RankedTensorType>() ||
      !getOperand(1).getType().isa<RankedTensorType>())
    return;
  auto lhsTy = getOperand(0).getType().cast<RankedTensorType>();
  auto rhsTy = getOperand(1).getType().cast<RankedTensorType>();
  getResult().setType(getBroadcastedType(lhsTy, rhsTy));
}

//===----------------------------------------------------------------------===//

//===----------------------------------------------------------------------===//
// Sum
/// Infer the output shape of the ONNXSumOp. This method is required by the
/// shape inference interface.
void ONNXSumOp::inferShapes() {
  for (int i = 0; i < getNumOperands(); ++i) {
    if (!getOperand(i).getType().cast<RankedTensorType>())
      return;
  }
  Type resultTy = getOperand(0).getType().cast<RankedTensorType>();
  for (int i = 1; i < getNumOperands(); ++i) {
    Type nextTy = getOperand(i).getType().cast<RankedTensorType>();
    resultTy = getBroadcastedType(resultTy, nextTy);
  }
  getResult().setType(resultTy);
}

//===----------------------------------------------------------------------===//
// Max
/// Infer the output shape of the ONNXMaxOp. This method is required by the
/// shape inference interface.
void ONNXMaxOp::inferShapes() {
  for (int i = 0; i < getNumOperands(); ++i) {
    if (!getOperand(i).getType().cast<RankedTensorType>())
      return;
  }
  Type resultTy = getOperand(0).getType().cast<RankedTensorType>();
  for (int i = 1; i < getNumOperands(); ++i) {
    Type nextTy = getOperand(i).getType().cast<RankedTensorType>();
    resultTy = getBroadcastedType(resultTy, nextTy);
  }
  getResult().setType(resultTy);
}

//===----------------------------------------------------------------------===//
// Min
/// Infer the output shape of the ONNXMinOp. This method is required by the
/// shape inference interface.
void ONNXMinOp::inferShapes() {
  for (int i = 0; i < getNumOperands(); ++i) {
    if (!getOperand(i).getType().cast<RankedTensorType>())
      return;
  }
  Type resultTy = getOperand(0).getType().cast<RankedTensorType>();
  for (int i = 1; i < getNumOperands(); ++i) {
    Type nextTy = getOperand(i).getType().cast<RankedTensorType>();
    resultTy = getBroadcastedType(resultTy, nextTy);
  }
  getResult().setType(resultTy);
}

//===----------------------------------------------------------------------===//
// Identity
/// Infer the output shape of the ONNXIdentityOp. This method is required by the
/// shape inference interface.
void ONNXIdentityOp::inferShapes() {
  getResult().setType(getOperand().getType());
}

//===----------------------------------------------------------------------===//

// MatMul

void ONNXMatMulOp::inferShapes() {
  // Cannot infer shape if no shape exists.
  if (!A().getType().isa<RankedTensorType>() ||
      !B().getType().isa<RankedTensorType>())
    return;

  auto lhsTy = A().getType().cast<RankedTensorType>();
  auto rhsTy = B().getType().cast<RankedTensorType>();

  SmallVector<int64_t, 2> dims;
  auto lhsShape = lhsTy.getShape();
  auto rhsShape = rhsTy.getShape();

  if (lhsShape.size() < 1 && rhsShape.size() < 1) {
    // Multiplication by scalars is not allowed.
    emitError("Multiplication by scalar arguments not allowed");
  } else if (lhsShape.size() == 1 && rhsShape.size() == 1) {
    // Special case when both arrays are 1-dimensional and according to
    // numpy rules the types need to be extended to 1xN and Nx1. Helper sizes
    // need to be removed after the multiplication but cannot be removed if all
    // sizes are 1.
    if (lhsShape[0] != -1 && rhsShape[0] != -1 && lhsShape[0] != rhsShape[0])
      emitError("Attempt to multiply incompatible matrices");
    dims.emplace_back(1);
  } else if (lhsShape.size() == 1 && rhsShape.size() >= 2) {
    // If the first argument is 1-D, it is promoted to a matrix by prepending a
    // 1 to its dimensions. After matrix multiplication the prepended 1 is
    // removed.
    //
    // N MATMUL (s1 x s2 x... x sK x N x P)
    // =>
    // (s1 x s2 x... x sK x P)

    // Check legality of matrix multiplication.
    unsigned rhsRank = rhsShape.size();
    if (lhsShape[0] != -1 && rhsShape[rhsRank - 2] != -1 &&
        lhsShape[0] != rhsShape[rhsRank - 2])
      emitError("Attempt to multiply incompatible matrices");

    for (decltype(rhsRank) i = 0; i < rhsRank - 2; ++i)
      dims.emplace_back(rhsShape[i]);
    dims.emplace_back(rhsShape[rhsRank - 1]);
  } else if (lhsShape.size() >= 2 && rhsShape.size() == 1) {
    // If the second argument is 1-D, it is promoted to a matrix by appending a
    // 1 to its dimensions. After matrix multiplication the appended 1 is
    // removed.
    //
    // (s1 x s2 x... x sK x M x N) MATMUL N
    // =>
    // (s1 x s2 x... x sK x M)

    // Check legality of matrix multiplication.
    unsigned lhsRank = lhsShape.size();
    if (lhsShape[lhsRank - 1] != -1 && rhsShape[0] != -1 &&
        lhsShape[lhsRank - 1] != rhsShape[0])
      emitError("Attempt to multiply incompatible matrices");

    for (decltype(lhsRank) i = 0; i < lhsRank - 2; ++i)
      dims.emplace_back(lhsShape[i]);
    dims.emplace_back(lhsShape[lhsRank - 2]);
  } else if (lhsShape.size() > 2 && rhsShape.size() == 2) {
    // (s1 x s2 x... x sK x M x N) MATMUL (N x P)
    // =>
    // (s1 x s2 x... x sK x M x P)

    // Check legality of matrix multiplication.
    unsigned lhsRank = lhsShape.size();
    if (lhsShape[lhsRank - 1] != -1 && rhsShape[0] != -1 &&
        lhsShape[lhsRank - 1] != rhsShape[0])
      emitError("Attempt to multiply incompatible matrices");

    for (decltype(lhsRank) i = 0; i < lhsRank - 1; ++i)
      dims.emplace_back(lhsShape[i]);
    dims.emplace_back(rhsShape[1]);
  } else if (lhsShape.size() == 2 && rhsShape.size() > 2) {
    // (M x N) MATMUL (s1 x s2 x... x sK x N x P)
    // =>
    // (s1 x s2 x... x sK x M x P)

    // Check legality of matrix multiplication.
    unsigned rhsRank = rhsShape.size();
    if (lhsShape[1] != -1 && rhsShape[rhsRank - 2] != -1 &&
        lhsShape[1] != rhsShape[rhsRank - 2])
      emitError("Attempt to multiply incompatible matrices");

    for (decltype(rhsRank) i = 0; i < rhsRank - 2; ++i)
      dims.emplace_back(rhsShape[i]);
    dims.emplace_back(lhsShape[0]);
    dims.emplace_back(rhsShape[rhsRank - 1]);
  } else if (lhsShape.size() > 2 && rhsShape.size() > 2) {
    // (s1 x s2 x... x sK x M x N) MATMUL (t1 x t2 x... x tK x N x P)
    // =>
    // (u1 x u2 x... x uK x M x P)

    // Check legality of matrix multiplication.
    unsigned lhsRank = lhsShape.size();
    unsigned rhsRank = rhsShape.size();
    if (lhsShape[lhsRank - 1] != -1 && rhsShape[rhsRank - 2] != -1 &&
        lhsShape[lhsRank - 1] != rhsShape[rhsRank - 2])
      emitError("Attempt to multiply incompatible matrices");

    // Check and perform broadcasting for the shapes.
    SmallVector<int64_t, 2> lhsBcastShape;
    for (decltype(lhsRank) i = 0; i < lhsRank - 2; ++i)
      lhsBcastShape.emplace_back(lhsShape[i]);
    SmallVector<int64_t, 2> rhsBcastShape;
    for (decltype(rhsRank) i = 0; i < rhsRank - 2; ++i)
      rhsBcastShape.emplace_back(rhsShape[i]);
    if (!getBroadcastedShape(lhsBcastShape, rhsBcastShape, dims))
      emitError("Broadcasted dimensions are incompatible");

    dims.emplace_back(lhsShape[lhsRank - 2]);
    dims.emplace_back(rhsShape[rhsRank - 1]);
  } else {
    // This case covers all remaining combinations of 1 and 2-D matrices.
    int64_t lhsDim = lhsShape[0];
    int64_t rhsDim = rhsShape[0];
    if (lhsShape.size() > 1) {
      lhsDim = lhsShape[1];
      dims.emplace_back(lhsShape[0]);
    }

    // Check legality of matrix multiplication.
    if (lhsDim != -1 && rhsDim != -1 && lhsDim != rhsDim)
      emitError("Attempt to multiply incompatible matrices");

    if (rhsShape.size() > 1)
      dims.emplace_back(rhsShape[1]);
  }

  getResult().setType(RankedTensorType::get(dims, lhsTy.getElementType()));
}

//===----------------------------------------------------------------------===//

// Gemm

void ONNXGemmOp::inferShapes() {
  bool hasBias = !C().getType().isa<NoneType>();
  // Cannot infer shape if no shape exists.
  if (!A().getType().isa<RankedTensorType>() ||
      !B().getType().isa<RankedTensorType>() ||
      (hasBias && !C().getType().isa<RankedTensorType>()))
    return;
  auto lhsTy = A().getType().cast<RankedTensorType>();
  auto rhsTy = B().getType().cast<RankedTensorType>();

  int64_t M, N, K_A, K_B;
  M = (transA() == 0) ? lhsTy.getShape()[0] : lhsTy.getShape()[1];
  K_A = (transA() == 0) ? lhsTy.getShape()[1] : lhsTy.getShape()[0];
  N = (transB() == 0) ? rhsTy.getShape()[1] : rhsTy.getShape()[0];
  K_B = (transB() == 0) ? rhsTy.getShape()[0] : rhsTy.getShape()[1];

  if ((K_A != -1) and (K_B != -1) and (K_A != K_B)) {
    emitError("Tensor shapes mismatched");
  }

  if (hasBias) {
    // Check whether bias is unidirectional broadcasting or not.
    auto biasTy = C().getType().cast<RankedTensorType>();
    auto shape = biasTy.getShape();
    int rank = shape.size();
    if ((rank > 2) ||
        (rank >= 1 && shape[rank - 1] != -1 && N != -1 &&
            N != shape[rank - 1] && shape[rank - 1] != 1) ||
        (rank == 2 && shape[rank - 2] != -1 && M != -1 &&
            M != shape[rank - 2] && shape[rank - 2] != 1)) {
      emitError("Bias shape mismatched");
    }
  }

  SmallVector<int64_t, 2> dims;
  dims.emplace_back(M);
  dims.emplace_back(N);
  getResult().setType(RankedTensorType::get(dims, lhsTy.getElementType()));
}

/// BatchNormalizationTestMode
void ONNXBatchNormalizationTestModeOp::inferShapes() {
  // Cannot infer shape if no shape exists.
  if (!X().getType().isa<RankedTensorType>() ||
      !scale().getType().isa<RankedTensorType>() ||
      !B().getType().isa<RankedTensorType>() ||
      !mean().getType().isa<RankedTensorType>() ||
      !var().getType().isa<RankedTensorType>())
    return;

  auto inputTensorTy = X().getType().cast<RankedTensorType>();
  auto scaleTensorTy = scale().getType().cast<RankedTensorType>();
  auto biasTensorTy = B().getType().cast<RankedTensorType>();
  auto meanTensorTy = mean().getType().cast<RankedTensorType>();
  auto varianceTensorTy = var().getType().cast<RankedTensorType>();

  // Check whether the shapes of scale, bias, mean and variance are valid.
  // Operand's dimensions can be in the form of NxCxD1xD2x...xDn or N.
  // In case of N, C is assumed to be 1.
  // Shapes of scale, bias, mean and variance must be C.
  int64_t c = -1;
  if (inputTensorTy.getShape().size() == 1) {
    c = 1;
  } else if (inputTensorTy.getShape().size() > 2) {
    c = (inputTensorTy.getShape()[1] != -1) ? inputTensorTy.getShape()[1] : -1;
  } else {
    emitError("Wrong rank for the input");
  }

  if (c != -1) {
    auto s = scaleTensorTy.getShape();
    auto b = biasTensorTy.getShape();
    auto m = meanTensorTy.getShape();
    auto v = varianceTensorTy.getShape();

    if ((s.size() != 1) || (s[0] != -1 && s[0] != c))
      emitError("Wrong rank for the scale");
    if ((b.size() != 1) || (b[0] != -1 && b[0] != c))
      emitError("Wrong rank for the bias");
    if ((m.size() != 1) || (m[0] != -1 && m[0] != c))
      emitError("Wrong rank for the mean");
    if ((v.size() != 1) || (v[0] != -1 && v[0] != c))
      emitError("Wrong rank for the variance");
  }

  // The output tensor of the same shape as the input.
  getResult().setType(X().getType());
}

// TODO:
//   Verify that matrix sizes are valid for multiplication and addition.
//   Take into account the dimensionality of the matrix.

//===----------------------------------------------------------------------===//

// Reshape

void ONNXReshapeOp::inferShapes() {
  // Cannot infer shape if no shape tensor is specified.
  if (!shape().getType().isa<RankedTensorType>())
    emitError("Shape tensor not ranked");

  auto inputTensorTy = data().getType().cast<RankedTensorType>();
  auto shapeTensorTy = shape().getType().cast<RankedTensorType>();

  // Only rank 1 shape tensors are supported.
  if (shapeTensorTy.getShape().size() != 1)
    emitError("Shape tensor must have rank one");

  int64_t outputRank = shapeTensorTy.getShape()[0];

  // Shape tensor must have constant shape.
  if (outputRank < 0)
    emitError("Shape tensor must have constant shape");

  // Compute total number of elements.
  int64_t totalInputSize = 1;
  for(auto inputDim : inputTensorTy.getShape())
    totalInputSize *= inputDim;

  // Check if second argument of ReshapeOp is a constant.
  // Get operation that defines the second argument. If this operation is a
  // `ConstantTensor` operation, the shape of this `Reshape` operation
  // resides in the `value` attribute of the `ConstantTensor` operation.
  auto *secondArgDefiningOp = (*getODSOperands(1).begin()).getDefiningOp();
  auto constantOp =
      dyn_cast_or_null<mlir::ONNXConstantOp>(secondArgDefiningOp);

  SmallVector<int64_t, 2> dims(outputRank, -1);
  if (constantOp) {
    ArrayAttr valueAttribute = constantOp.valueAttr().dyn_cast<ArrayAttr>();

    if (!valueAttribute)
      emitError("ArrayAttr expected");

    if (valueAttribute.getValue().size() != outputRank)
      emitError("Constant value must have same rank as output");

    int64_t numberOfDynamicInputs = 0;
    int64_t totalKnownDimsSize = 1;
    int64_t dynamicValueIndex = -1;
    for (int i=0; i<outputRank; ++i) {
      dims[i] = valueAttribute.getValue()[i].cast<IntegerAttr>().getInt();
      if (dims[i] < 0) {
        numberOfDynamicInputs++;
        dynamicValueIndex = i;
      } else {
        totalKnownDimsSize *= dims[i];
      }
    }

    // If the number of dynamic inputs is 1 then deduce the missing value
    // based on the total input size.
    if (numberOfDynamicInputs == 1 && totalKnownDimsSize != 0)
      dims[dynamicValueIndex] = totalInputSize / totalKnownDimsSize;
  }

  getResult().setType(
      RankedTensorType::get(dims, inputTensorTy.getElementType()));
}

//===----------------------------------------------------------------------===//

// Transpose

void ONNXTransposeOp::inferShapes() {
  // Cannot infer shape if no shape exists.
  if (!data().getType().isa<RankedTensorType>())
    return;

  // Naive transposition which handles the default case of
  // reversing the shape of the tensor (similar to numpy.transpose).
  auto arrayTy = data().getType().cast<RankedTensorType>();
  SmallVector<int64_t, 2> dims;
  auto permutation = ONNXTransposeOp::permAttr();
  if (permutation) {
    // Perform transposition according to perm attribute.
    for (auto perm : permutation.getValue())
      dims.emplace_back(arrayTy.getShape()[perm.cast<IntegerAttr>().getInt()]);
  } else {
    // Default
    for (auto dim : llvm::reverse(arrayTy.getShape()))
      dims.emplace_back(dim);
  }

  getResult().setType(RankedTensorType::get(dims, arrayTy.getElementType()));
}

//===----------------------------------------------------------------------===//

// ReduceMax

void ONNXReduceMaxOp::inferShapes() {
  if (!getOperand().getType().isa<RankedTensorType>()) {
    emitError("Shape tensor not ranked");
    return;
  }

  auto operandTy = getOperand().getType().cast<RankedTensorType>();
  getResult().setType(getReductionOutputType(operandTy, axes(), keepdims()));
}

//===----------------------------------------------------------------------===//

// ReduceMin

void ONNXReduceMinOp::inferShapes() {
  if (!getOperand().getType().isa<RankedTensorType>()) {
    emitError("Shape tensor not ranked");
    return;
  }

  auto operandTy = getOperand().getType().cast<RankedTensorType>();
  getResult().setType(getReductionOutputType(operandTy, axes(), keepdims()));
}

//===----------------------------------------------------------------------===//

// ReduceProd

void ONNXReduceProdOp::inferShapes() {
  if (!getOperand().getType().isa<RankedTensorType>()) {
    emitError("Shape tensor not ranked");
    return;
  }

  auto operandTy = getOperand().getType().cast<RankedTensorType>();
  getResult().setType(getReductionOutputType(operandTy, axes(), keepdims()));
}

//===----------------------------------------------------------------------===//

// ReduceSum

void ONNXReduceSumOp::inferShapes() {
  if (!getOperand().getType().isa<RankedTensorType>()) {
    emitError("Shape tensor not ranked");
    return;
  }

  auto operandTy = getOperand().getType().cast<RankedTensorType>();
  getResult().setType(getReductionOutputType(operandTy, axes(), keepdims()));
}

//===----------------------------------------------------------------------===//

// Conv

// Support function that computes default values for dilations, strides, and
// pads.

template <class T>
static void processConvTypeParams(T *op, Value inputOperand) {
  auto builder = mlir::Builder(op->getContext());

  // 1) Get shape of input.
  auto inputShape = inputOperand.getType().cast<RankedTensorType>().getShape();
  auto inputRank = inputShape.size();

  // 2) Get kernel sizes from kernel_shape attribute.
  auto kernelShape = op->kernel_shape();
  auto kernelRank = ArrayAttrSize(kernelShape);
  auto kernelOffset = inputRank - kernelRank;

  // Dilatation.
  auto dilationsOpt = op->dilations();
  if (dilationsOpt.hasValue()) {
    if (ArrayAttrSize(dilationsOpt) != kernelRank)
      op->emitError("dialation rank is not the same as the spatial rank");
    // Test values to be greater than 0.
    for (int i = 0; i < kernelRank; ++i) {
      if (ArrayAttrIntVal(dilationsOpt, i) < 1)
        op->emitError("dialation value must be nonzero positive");
    }
  } else {
    // Default dilatation is needed, all dimensions init with 1.
    SmallVector<int64_t, 4> defaultVals(kernelRank, 1);
    // Convert to ArrayRef, then build attribute, then store attribute.
    ArrayRef<int64_t> defaultRefs(defaultVals);
    op->dilationsAttr(builder.getI64ArrayAttr(defaultRefs));
  }

  // Strides.
  auto stridesOpt = op->strides();
  if (stridesOpt.hasValue()) {
    if (ArrayAttrSize(stridesOpt) != kernelRank)
      op->emitError("strides rank is not the same as the spatial rank");
    // Check values to be greater than 0.
    for (int i = 0; i < kernelRank; ++i) {
      if (ArrayAttrIntVal(stridesOpt, i) < 1)
        op->emitError("strides value must be nonzero positive");
    }
  } else {
    // Default stride is needed, all dimensions init with 1.
    SmallVector<int64_t, 4> defaultVals(kernelRank, 1);
    // Convert to ArrayRef, then build attribute, then store attribute.
    ArrayRef<int64_t> defaultRefs(defaultVals);
    op->stridesAttr(builder.getI64ArrayAttr(defaultRefs));
  }

  // Now try to find padding, getting auto_pad attribute first.
  auto autoPad = op->auto_pad();
  // And then investigate the various different cases. Prefill pad values with
  // zeros, the most common case.
  SmallVector<int64_t, 4> actualPads(2 * kernelRank, 0);
  bool updatedPad = false;
  if (autoPad == "NOTSET") {
    auto padsOpt = op->pads();
    if (padsOpt.hasValue()) {
      // Only option where pads are not updated. Pads consists of two entries
      // for each spatial axis.
      if (ArrayAttrSize(padsOpt) != 2 * kernelRank)
        op->emitError("pads rank is not twice the spatial rank");
      // Check values, pads cannot be negative.
      for (int i = 0; i < 2 * kernelRank; ++i) {
        if (ArrayAttrIntVal(padsOpt, i) < 0)
          op->emitError("pads value must be nonnegative");
      }
    } else {
      // We have notset with no pads, they are assumed to be all zero.
      updatedPad = true;
    }
  } else if (autoPad == "SAME_UPPER" || autoPad == "SAME_LOWER") {
    // Reload dialtion and strides as they may have gotten default values.
    updatedPad = true;
    dilationsOpt = op->dilations();
    stridesOpt = op->strides();
    for (int i = 0; i < kernelRank; ++i) {
      auto inputSize = inputShape[kernelOffset + i];
      auto kernelSize = ArrayAttrIntVal(kernelShape, i);
      auto dilationVal = ArrayAttrIntVal(dilationsOpt, i);
      auto strideVal = ArrayAttrIntVal(stridesOpt, i);
      // Output size is input size divided by stride. When stride is 1, then
      // input and output are the same size, which is the usual case. When
      // stride is greater than 1, take the ceil to be sure to have each input
      // value used, as padding will be used to fill the gaps.
      int64_t outputSize = ceil((1.0 * inputSize) / (1.0 * strideVal));
      // Forumla is from ONNX MaxPool, and can be explained as follows. Pads is
      // the difference between the needed values for the computations, minus
      // the input values. The needed values for the computation is the
      // effective side of the kernel plus the number of times we jump to the
      // next kernel. Number of time we jump is (outputSize - 1). That number is
      // multiplied with the size of the jump, namely strideVal. Now for the
      // effective kernel size. It is the kernelSize + the number of times we
      // have dilation holes time the dialtion. The number of dialtion holes is
      // (kernelSize -1). Thus the effective size is "kernelSize +
      // (kernelSize-1)*dialation". This simplifies to "(kernelSize
      // -1)*dialation + 1".
      auto sumOfPad = (outputSize - 1) * strideVal +
                      ((kernelSize - 1) * dilationVal + 1) - inputSize;
      // Pad values are assumed equal on both size, at half the total value.
      actualPads[i] = actualPads[kernelRank + i] = sumOfPad / 2;
      // But if the total pad value is odd, we add 1 to begining or end
      // depending on autoPad value.
      if (sumOfPad % 2 != 0) {
        if (autoPad == "SAME_UPPER") {
          actualPads[kernelRank + i] += 1;
        } else {
          actualPads[i] += 1;
        }
      }
    }
  } else if (autoPad == "VALID") {
    // No pad, default value was set to zero, we are all set.
    updatedPad = true;
  } else {
    op->emitError("auto_pad of unknown / unsupported value");
  }
  // Set pads values in attributes, if it is needed.
  if (updatedPad) {
    ArrayRef<int64_t> defaultRefs(actualPads);
    op->padsAttr(builder.getI64ArrayAttr(defaultRefs));
  }
  // In all cases now, the acutal pad values are found in the pads attribute.
  op->auto_padAttr(builder.getStringAttr("NOTSET"));
}

// Conv

// For this operation, we define the attributes once in the original Conv
// operation class. There is no need to redefine the attribute names for the
// other classes based on Conv.
// Conv attributes output:
//   -  auto_pad set to NOTSET;
//   -  dilations, strides: set to 1 if not defined by user;
//   -  kernelShape: inferred from weight matrix if not defined by user;
//   -  pads: set to proper value, 0 if not defined by user.

void ONNXConvNoBiasOp::inferShapes() {
  // Generic shape for data input X and weight tensor W:
  // X: (N x C x D1 x D2 ... x Dn)
  // W: (M x C/group x k1 x k2 x ... x kn)

  // Cannot infer shape if no shape exists.
  if (!X().getType().isa<RankedTensorType>() ||
      !W().getType().isa<RankedTensorType>())
    return;

  auto xTy = X().getType().cast<RankedTensorType>();
  auto xShape = xTy.getShape();
  auto weightTy = W().getType().cast<RankedTensorType>();
  auto weightShape = weightTy.getShape();
  auto builder = mlir::Builder(this->getContext());

  // Lowest supported convolution is a one dimensional convolution.
  if (xShape.size() < 3)
    emitError("Data input shape must be at least (NxCxD1)");

  // Check that shape of weight and data have same length.
  if (xShape.size() != weightShape.size())
    emitError("Weight size not compatible with data size");

<<<<<<< HEAD
  // Required attribute auto_pad defaults to NOTSET.
  auto autoPad = auto_pad();

  // Check is the attribute actually exists. If it does not then add it.
  if (!auto_padAttr())
    auto_padAttr(builder.getStringAttr(autoPad));

  // Group is a required attribute and should have default value of 1.
  int64_t group =
      ONNXConvNoBiasOp::group().getSExtValue();

  // Check is the attribute actually exists. If it does not then add it.
  if (!groupAttr())
    groupAttr(builder.getI64IntegerAttr(group));

=======
  // Group is a required attribute and should have default value of 1.
  int64_t group = ONNXConvNoBiasOp::group().getSExtValue();
>>>>>>> 162ac1bc
  // Check that the X.shape[1] == (W.shape[1] * group) == C condition holds.
  if (xShape[1] != -1 && weightShape[1] != -1 &&
      xShape[1] != (weightShape[1] * group))
    emitError("Channel dimension mismatch");

  // Note: the value of the group attribut only impacts the way the
  // computation is carried out and not the actual output size.

  // Number of spatial dimensions.
  auto spatialOffset = 2;
  int32_t spatialRank = xShape.size() - spatialOffset;

  // Use kernel_shape attribute if present otherwise use size from weight
  // argument.
  auto kernelShape = kernel_shape();
  if (kernelShape.hasValue()) {
    if (ArrayAttrSize(kernelShape) != spatialRank)
      emitError("kernel_shape length incompatible with spatial dimensions");
    // Have the right number of values, check them.
    for (int i = 0; i < spatialRank; ++i)
      if (ArrayAttrIntVal(kernelShape, i) < 1)
        emitError("bad kernel_shape value");
  } else {
    // Deduce shape from weight input.
    SmallVector<int64_t, 2> defaultVals;
    for (int i = 0; i < spatialRank; ++i)
      defaultVals.emplace_back(weightShape[spatialOffset + i]);
    // Convert to ArrayRef, then build attribute, then store attribute.
    ArrayRef<int64_t> defaultRefs(defaultVals);
    auto builder = mlir::Builder(getContext());
    kernel_shapeAttr(builder.getI64ArrayAttr(defaultRefs));
    kernelShape = kernel_shape();
  }

<<<<<<< HEAD
  for (int i = 0; i < nSpatialDims; ++i)
    outSpatialDims[i] += 1;

  // Check input and output sizes match.
  if (autoPad == "SAME_UPPER" || autoPad == "SAME_LOWER") {
    for (int i = 0; i < nSpatialDims; ++i)
      if (outSpatialDims[i] != inDataShape[i + 2])
        emitError("input and output spatial dimension mismatch");

    // Set pads values in attributes.
    ArrayRef<int64_t> defaultRefs(actualPads);
    padsAttr(builder.getI64ArrayAttr(defaultRefs));
=======
  // Process strides, dilations, and pads.
  processConvTypeParams<>(this, X());
  auto dilationsOpt = dilations();
  auto stridesOpt = strides();
  auto padsOpt = pads();
>>>>>>> 162ac1bc

  // First two output dimensions consist of the number of batches and the
  // number of kernels being applied.
  SmallVector<int64_t, 4> outputDims;
  // Insert batch size.
  outputDims.emplace_back(xShape[0]);
  // Insert number of filters being applied (number of output channels).
  outputDims.emplace_back(weightShape[0]);

  // Then the spatial dimensions of the output are computed.
  for (int i = 0; i < spatialRank; ++i) {
    auto inputSize = xShape[spatialOffset + i];
    auto sumOfPads =
        ArrayAttrIntVal(padsOpt, i) + ArrayAttrIntVal(padsOpt, spatialRank + i);
    auto kernelSize = ArrayAttrIntVal(kernelShape, i);
    auto dilationVal = ArrayAttrIntVal(dilationsOpt, i);
    auto strideVal = ArrayAttrIntVal(stridesOpt, i);
    // Number of useful values: input plus pad - effective size of kernel (see
    // processConvTypeParams comments to see how this value is derived).
    double numerator =
        inputSize + sumOfPads - ((kernelSize - 1) * dilationVal + 1);
    // Useful number is divided by the strides.
    double denominator = strideVal;
    outputDims.emplace_back(floor(numerator / denominator) + 1);
  }
  getResult().setType(RankedTensorType::get(outputDims, xTy.getElementType()));
}

//===----------------------------------------------------------------------===//

// MaxPoolSingleOut
// Infer shape attributes output:
//   -  auto_pad set to NOTSET;
//   -  dilations, strides: set to 1 if not defined by user;
//   -  pads: set to proper value, 0 if not defined by user.

void ONNXMaxPoolSingleOutOp::inferShapes() {
  // Cannot infer shape if no shape exists.
  if (!X().getType().isa<RankedTensorType>())
    return;
  auto builder = mlir::Builder(this->getContext());

  // 1) Get shape of input.
  auto xTy = X().getType().cast<RankedTensorType>();
  auto xShape = xTy.getShape();
  auto xRank = xShape.size();

  // 2) Analyse parameters. Get kernel sizes from kernel_shape attribute.
  auto kernelShape = kernel_shape();
  if (!kernelShape)
    emitError(
        "kernel_shape is a mandatory attribute for which there is no default");
  auto kernelRank = ArrayAttrSize(kernelShape);
  if (kernelRank > xRank)
    emitError("kernel_shape spatial dimension is too large");
  auto kernelOffset = xRank - kernelRank;

  // Ceil mode.
  auto ceilMode = ceil_mode().getSExtValue();

  // Storage order.
  auto storageOrder = storage_order().getSExtValue();
  if (storageOrder != 0)
    emitError("column major storage order not supported at this time");

  processConvTypeParams<ONNXMaxPoolSingleOutOp>(this, X());

  // Initialize output shape.
  SmallVector<int64_t, 4> yShape(xShape.begin(), xShape.end());
  auto dilationsOpt = dilations();
  auto stridesOpt = strides();
  auto padsOpt = pads();
  // Process for all kernel dimensions.
  for (int i = 0; i < kernelRank; ++i) {
    auto inputSize = xShape[kernelOffset + i];
    auto sumOfPads =
        ArrayAttrIntVal(padsOpt, i) + ArrayAttrIntVal(padsOpt, kernelRank + i);
    auto kernelSize = ArrayAttrIntVal(kernelShape, i);
    auto dilationVal = ArrayAttrIntVal(dilationsOpt, i);
    auto strideVal = ArrayAttrIntVal(stridesOpt, i);
    double numerator =
        inputSize + sumOfPads - ((kernelSize - 1) * dilationVal + 1);
    double denominator = strideVal;
    int64_t res;
    if (ceilMode) {
      res = ceil(numerator / denominator) + 1;
    } else {
      res = floor(numerator / denominator) + 1;
    }
    yShape[kernelOffset + i] = res;
  }
  auto arrayTy = X().getType().cast<RankedTensorType>();
  getResult().setType(RankedTensorType::get(yShape, arrayTy.getElementType()));
}

//===----------------------------------------------------------------------===//

static Type padShapeInferenceHelper(Value data, ArrayAttr padsOpt) {
  // Cannot infer shape if no shape exists.
  if (!data.getType().isa<RankedTensorType>())
    return (Type)NULL;
  auto dataTy = data.getType().cast<RankedTensorType>();
  auto dataShape = dataTy.getShape();
  auto dataRank = dataShape.size();
  SmallVector<int64_t, 4> outputShape(dataShape.begin(), dataShape.end());
  if (padsOpt) {
    auto padsArray = padsOpt.getValue();
    // Pads consists of two values for each axis of data.
    // The two values specify the number of elements padded before and after
    // respectively.
    for (int i = 0; i < dataRank; ++i) {
      int64_t p1 = (padsArray[2 * i]).cast<IntegerAttr>().getInt();
      int64_t p2 = (padsArray[2 * i + 1]).cast<IntegerAttr>().getInt();
      // Have to non-negative constant
      if (p1 < 0 || p2 < 0)
        return (Type)NULL;
      outputShape[i] += p1 + p2;
    }

    return (RankedTensorType::get(outputShape, dataTy.getElementType()));
  } else {
    return (Type)NULL;
  }
}

// PadConstantPad

void ONNXPadConstantPadOp::inferShapes() {
  auto outputType = padShapeInferenceHelper(data(), pads());
  if (outputType) {
    getResult().setType(outputType);
  }
  return;
}

//===----------------------------------------------------------------------===//

// PadConstantValuePad

void ONNXPadConstantValuePadOp::inferShapes() {
  auto outputType = padShapeInferenceHelper(data(), pads());
  if (outputType) {
    getResult().setType(outputType);
  } 
  return;
}

void ONNXPadConstantValuePadOp::build(Builder *builder, OperationState &state,
    Value data, ArrayAttr pads, FloatAttr constant_value, StringAttr mode) {
  Type outputType = padShapeInferenceHelper(data, pads);
  if (!outputType) {
    auto elementType = data.getType().cast<TensorType>().getElementType();
    outputType = UnrankedTensorType::get(elementType);
  }
  build(builder, state, outputType, data, pads, constant_value, mode);
}

//===----------------------------------------------------------------------===//

// Unsqueeze

void ONNXUnsqueezeOp::inferShapes() {
  if (!data().getType().isa<RankedTensorType>())
    return;

  auto operandTy = data().getType().cast<RankedTensorType>();
  int inRank = operandTy.getRank();

  ArrayAttr axisAttrs = axesAttr();
  SmallVector<int, 4> axes;
  int outRank = 0;
  if (axisAttrs) {
    outRank = inRank + axisAttrs.getValue().size();
    for (auto axisAttr : axisAttrs.getValue()) {
      int axis = axisAttr.cast<IntegerAttr>().getInt();
      axis = axis >= 0 ? axis : (outRank + axis);
      // Valid range
      assert(axis >= -outRank && axis <= outRank - 1);
      if (std::find(axes.begin(), axes.end(), axis) == axes.end())
        axes.emplace_back(axis);
      else
        emitError("Duplicated axes");
    }
  } else {
    emitError("Axes attribute is required");
  }

  SmallVector<int64_t, 4> dims;
  for (int i = 0, j = 0; i < outRank || j < inRank; ++i) {
    if (std::find(axes.begin(), axes.end(), i) != axes.end()) {
      dims.emplace_back(1);
    } else {
      dims.emplace_back(operandTy.getShape()[j++]);
    }
  }
  getResult().setType(RankedTensorType::get(dims, operandTy.getElementType()));
}

//===----------------------------------------------------------------------===//
// TableGen'd op method definitions
//===----------------------------------------------------------------------===//

#define GET_OP_CLASSES
#include "src/onnx.cpp.inc"<|MERGE_RESOLUTION|>--- conflicted
+++ resolved
@@ -843,6 +843,7 @@
 
   // Now try to find padding, getting auto_pad attribute first.
   auto autoPad = op->auto_pad();
+
   // And then investigate the various different cases. Prefill pad values with
   // zeros, the most common case.
   SmallVector<int64_t, 4> actualPads(2 * kernelRank, 0);
@@ -953,26 +954,13 @@
   if (xShape.size() != weightShape.size())
     emitError("Weight size not compatible with data size");
 
-<<<<<<< HEAD
-  // Required attribute auto_pad defaults to NOTSET.
-  auto autoPad = auto_pad();
-
-  // Check is the attribute actually exists. If it does not then add it.
-  if (!auto_padAttr())
-    auto_padAttr(builder.getStringAttr(autoPad));
-
   // Group is a required attribute and should have default value of 1.
-  int64_t group =
-      ONNXConvNoBiasOp::group().getSExtValue();
+  int64_t group = ONNXConvNoBiasOp::group().getSExtValue();
 
   // Check is the attribute actually exists. If it does not then add it.
   if (!groupAttr())
     groupAttr(builder.getI64IntegerAttr(group));
 
-=======
-  // Group is a required attribute and should have default value of 1.
-  int64_t group = ONNXConvNoBiasOp::group().getSExtValue();
->>>>>>> 162ac1bc
   // Check that the X.shape[1] == (W.shape[1] * group) == C condition holds.
   if (xShape[1] != -1 && weightShape[1] != -1 &&
       xShape[1] != (weightShape[1] * group))
@@ -1007,26 +995,11 @@
     kernelShape = kernel_shape();
   }
 
-<<<<<<< HEAD
-  for (int i = 0; i < nSpatialDims; ++i)
-    outSpatialDims[i] += 1;
-
-  // Check input and output sizes match.
-  if (autoPad == "SAME_UPPER" || autoPad == "SAME_LOWER") {
-    for (int i = 0; i < nSpatialDims; ++i)
-      if (outSpatialDims[i] != inDataShape[i + 2])
-        emitError("input and output spatial dimension mismatch");
-
-    // Set pads values in attributes.
-    ArrayRef<int64_t> defaultRefs(actualPads);
-    padsAttr(builder.getI64ArrayAttr(defaultRefs));
-=======
   // Process strides, dilations, and pads.
   processConvTypeParams<>(this, X());
   auto dilationsOpt = dilations();
   auto stridesOpt = strides();
   auto padsOpt = pads();
->>>>>>> 162ac1bc
 
   // First two output dimensions consist of the number of batches and the
   // number of kernels being applied.
