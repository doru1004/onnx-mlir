--- conflicted
+++ resolved
@@ -990,143 +990,8 @@
   getResult().setType(getReductionOutputType(operandTy, axes(), keepdims()));
 }
 
-<<<<<<< HEAD
-//===----------------------------------------------------------------------===//
-
-// Conv
-
-// Support function that computes default values for dilations, strides, and
-// pads.
-
-template <class T>
-static void processConvTypeParams(T *op, Value inputOperand) {
-  auto builder = mlir::Builder(op->getContext());
-
-  // 1) Get shape of input.
-  auto inputShape = inputOperand.getType().cast<RankedTensorType>().getShape();
-  auto inputRank = inputShape.size();
-
-  // 2) Get kernel sizes from kernel_shape attribute.
-  auto kernelShape = op->kernel_shape();
-  auto kernelRank = ArrayAttrSize(kernelShape);
-  auto kernelOffset = inputRank - kernelRank;
-
-  // Dilatation.
-  auto dilationsOpt = op->dilations();
-  if (dilationsOpt.hasValue()) {
-    if (ArrayAttrSize(dilationsOpt) != kernelRank)
-      op->emitError("dialation rank is not the same as the spatial rank");
-    // Test values to be greater than 0.
-    for (int i = 0; i < kernelRank; ++i) {
-      if (ArrayAttrIntVal(dilationsOpt, i) < 1)
-        op->emitError("dialation value must be nonzero positive");
-    }
-  } else {
-    // Default dilatation is needed, all dimensions init with 1.
-    SmallVector<int64_t, 4> defaultVals(kernelRank, 1);
-    // Convert to ArrayRef, then build attribute, then store attribute.
-    ArrayRef<int64_t> defaultRefs(defaultVals);
-    op->dilationsAttr(builder.getI64ArrayAttr(defaultRefs));
-  }
-
-  // Strides.
-  auto stridesOpt = op->strides();
-  if (stridesOpt.hasValue()) {
-    if (ArrayAttrSize(stridesOpt) != kernelRank)
-      op->emitError("strides rank is not the same as the spatial rank");
-    // Check values to be greater than 0.
-    for (int i = 0; i < kernelRank; ++i) {
-      if (ArrayAttrIntVal(stridesOpt, i) < 1)
-        op->emitError("strides value must be nonzero positive");
-    }
-  } else {
-    // Default stride is needed, all dimensions init with 1.
-    SmallVector<int64_t, 4> defaultVals(kernelRank, 1);
-    // Convert to ArrayRef, then build attribute, then store attribute.
-    ArrayRef<int64_t> defaultRefs(defaultVals);
-    op->stridesAttr(builder.getI64ArrayAttr(defaultRefs));
-  }
-
-  // Now try to find padding, getting auto_pad attribute first.
-  auto autoPad = op->auto_pad();
-
-  // And then investigate the various different cases. Prefill pad values with
-  // zeros, the most common case.
-  SmallVector<int64_t, 4> actualPads(2 * kernelRank, 0);
-  bool updatedPad = false;
-  if (autoPad == "NOTSET") {
-    auto padsOpt = op->pads();
-    if (padsOpt.hasValue()) {
-      // Only option where pads are not updated. Pads consists of two entries
-      // for each spatial axis.
-      if (ArrayAttrSize(padsOpt) != 2 * kernelRank)
-        op->emitError("pads rank is not twice the spatial rank");
-      // Check values, pads cannot be negative.
-      for (int i = 0; i < 2 * kernelRank; ++i) {
-        if (ArrayAttrIntVal(padsOpt, i) < 0)
-          op->emitError("pads value must be nonnegative");
-      }
-    } else {
-      // We have notset with no pads, they are assumed to be all zero.
-      updatedPad = true;
-    }
-  } else if (autoPad == "SAME_UPPER" || autoPad == "SAME_LOWER") {
-    // Reload dialtion and strides as they may have gotten default values.
-    updatedPad = true;
-    dilationsOpt = op->dilations();
-    stridesOpt = op->strides();
-    for (int i = 0; i < kernelRank; ++i) {
-      auto inputSize = inputShape[kernelOffset + i];
-      auto kernelSize = ArrayAttrIntVal(kernelShape, i);
-      auto dilationVal = ArrayAttrIntVal(dilationsOpt, i);
-      auto strideVal = ArrayAttrIntVal(stridesOpt, i);
-      // Output size is input size divided by stride. When stride is 1, then
-      // input and output are the same size, which is the usual case. When
-      // stride is greater than 1, take the ceil to be sure to have each input
-      // value used, as padding will be used to fill the gaps.
-      int64_t outputSize = ceil((1.0 * inputSize) / (1.0 * strideVal));
-      // Forumla is from ONNX MaxPool, and can be explained as follows. Pads is
-      // the difference between the needed values for the computations, minus
-      // the input values. The needed values for the computation is the
-      // effective side of the kernel plus the number of times we jump to the
-      // next kernel. Number of time we jump is (outputSize - 1). That number is
-      // multiplied with the size of the jump, namely strideVal. Now for the
-      // effective kernel size. It is the kernelSize + the number of times we
-      // have dilation holes time the dialtion. The number of dialtion holes is
-      // (kernelSize -1). Thus the effective size is "kernelSize +
-      // (kernelSize-1)*dialation". This simplifies to "(kernelSize
-      // -1)*dialation + 1".
-      auto sumOfPad = (outputSize - 1) * strideVal +
-                      ((kernelSize - 1) * dilationVal + 1) - inputSize;
-      // Pad values are assumed equal on both size, at half the total value.
-      actualPads[i] = actualPads[kernelRank + i] = sumOfPad / 2;
-      // But if the total pad value is odd, we add 1 to begining or end
-      // depending on autoPad value.
-      if (sumOfPad % 2 != 0) {
-        if (autoPad == "SAME_UPPER") {
-          actualPads[kernelRank + i] += 1;
-        } else {
-          actualPads[i] += 1;
-        }
-      }
-    }
-  } else if (autoPad == "VALID") {
-    // No pad, default value was set to zero, we are all set.
-    updatedPad = true;
-  } else {
-    op->emitError("auto_pad of unknown / unsupported value");
-  }
-  // Set pads values in attributes, if it is needed.
-  if (updatedPad) {
-    ArrayRef<int64_t> defaultRefs(actualPads);
-    op->padsAttr(builder.getI64ArrayAttr(defaultRefs));
-  }
-  // In all cases now, the acutal pad values are found in the pads attribute.
-  op->auto_padAttr(builder.getStringAttr("NOTSET"));
-}
-
-=======
->>>>>>> 6137fc7c
+//===----------------------------------------------------------------------===//
+
 // Conv
 
 // For this operation, we define the attributes once in the original Conv
