--- conflicted
+++ resolved
@@ -17,11 +17,4 @@
         OMKrnlOps
         OMONNXOps
         OMONNXRewrite
-<<<<<<< HEAD
-        OMShapeInference
-        OMAttributePromotion
-        OMElideConstants
-        OMElideKrnlGlobalConstants)
-=======
-        ${MLIRLibs})
->>>>>>> 2dcd97a2
+        ${MLIRLibs})