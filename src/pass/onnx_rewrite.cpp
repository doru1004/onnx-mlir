//===- onnx_rewrite.cpp - ONNX High Level Optimizer -----------------------===//
//
// Copyright 2019 The IBM Research Authors.
//
// =============================================================================
//
// This file implements a set of rewriters for operations in the ONNX dialect
// that can be rewritten by using other ONNX operations.
//
//===----------------------------------------------------------------------===//

#include "mlir/IR/Matchers.h"
#include "mlir/IR/PatternMatch.h"

#include "src/dialect/onnx/onnx_ops.hpp"

using namespace mlir;

namespace {
/// Include the patterns defined in the Declarative Rewrite framework.
#include "src/onnx_rewrite.inc"

//===----------------------------------------------------------------------===//
// Rewrite:
// %0 = onnx.ConvNoBiasOp(%D : tensor<DShape>, %K)
//     {pads = [b0, b1, ... bK, e0, e1, ..., eK]} ->
//         tensor<OutShape>
//
// as:
// %0 = onnx.PadConstantValuePasOp(%D)
//     {pads = [0, 0, b0, b1, ... bK, 0, 0, e0, e1, ..., eK]} ->
//     tensor<DPaddedShape>
// %1 = onnx.ConvNoBias(%0 : tensor<DPaddedShape>, %K) {pads = [0, ..., 0]} ->
//     tensor<OutShape>
//===----------------------------------------------------------------------===//
struct SplitConvOpPattern : public RewritePattern {
  SplitConvOpPattern(MLIRContext *context)
      : RewritePattern(ONNXConvNoBiasOp::getOperationName(),
                       {ONNXPadConstantValuePadOp::getOperationName(),
                        ONNXConvNoBiasOp::getOperationName()},
                       1, context) {}

  PatternMatchResult matchAndRewrite(Operation *op,
      PatternRewriter &rewriter) const override {
    auto loc = op->getLoc();

    // If convolution does not use padding then no rewrite is required.
    ONNXConvNoBiasOp convOp = llvm::dyn_cast<ONNXConvNoBiasOp>(op);
    auto padsAttribute = convOp.padsAttr();
    if (!padsAttribute)
      return matchFailure();

    // If auto_pad is VALID then no padding happens and no rewrite isrequired.
    auto autoPad = convOp.auto_pad();
    if (autoPad == "VALID")
      return matchFailure();

    auto data = op->getOperands()[0];
    auto inputShape = data.getType().cast<TensorType>().getShape();

    // Dimensionality of the input:
    //              inputRank
    //      |----------------------|
    // D : (N x C x D1 x D2 x ... DK)
    //              |______________|
    //                  inputDims
    //
    int64_t inputRank = inputShape.size();
    int64_t inputDims = inputRank - 2;

    // If all pads values are equal to zero then no rewrite is required.
    bool allZeros = true;
    for (auto padsValue : padsAttribute.getValue()) {
      if (padsValue.cast<IntegerAttr>().getInt() > 0) {
        allZeros = false;
        break;
      }
    }

    if (allZeros)
      return matchFailure();

    // Create padding vector for the explicit padding op attribute.
    SmallVector<int64_t, 4> pads(2 * inputRank, 0);
    SmallVector<int64_t, 4> outPaddedShape(inputRank, 0);
    outPaddedShape[0] = inputShape[0];
    outPaddedShape[1] = inputShape[1];
    for (int i = 0; i < inputDims; ++i) {
      int64_t beginPad =
          padsAttribute.getValue()[i].cast<IntegerAttr>().getInt();
      int64_t endPad =
          padsAttribute.getValue()[inputDims + i].cast<IntegerAttr>().getInt();
      pads[i + 2] = beginPad;
      pads[inputRank + i + 2] = endPad;
      outPaddedShape[i + 2] += beginPad + inputShape[i + 2] + endPad;
    }

    // Create padding operation.
    auto inputElemType = data.getType().cast<TensorType>().getElementType();
    ONNXPadConstantValuePadOp paddingOp =
        rewriter.create<ONNXPadConstantValuePadOp>(
            loc, RankedTensorType::get(outPaddedShape, inputElemType), data,
            rewriter.getI64ArrayAttr(pads), FloatAttr::get(inputElemType, 0),
            StringAttr::get("constant", loc->getContext()));

    SmallVector<int64_t, 4> newConvPads(2 * inputDims, 0);
    auto tensorType = (*op->result_type_begin()).cast<TensorType>();
    ONNXConvNoBiasOp newConvOp = rewriter.create<ONNXConvNoBiasOp>(
            loc, tensorType, paddingOp.getResult(), convOp.getOperands()[1],
            convOp.auto_padAttr(), convOp.dilationsAttr(),
            convOp.groupAttr(), convOp.kernel_shapeAttr(),
            rewriter.getI64ArrayAttr(newConvPads),
            convOp.stridesAttr());

    rewriter.replaceOp(op, newConvOp.getResult());
    return matchSuccess();
  };
};
} // end anonymous namespace

<<<<<<< HEAD
/// on the ONNXReduceL1Op.
void ONNXReduceL1Op::getCanonicalizationPatterns(
    OwningRewritePatternList &results, MLIRContext *context) {
  results.insert<ReduceL1OpPattern>(context);
}
/// on the ONNXReduceL2Op.
void ONNXReduceL2Op::getCanonicalizationPatterns(
    OwningRewritePatternList &results, MLIRContext *context) {
  results.insert<ReduceL2OpPattern>(context);
}

/// on the ONNXReduceLogSumOp.
void ONNXReduceLogSumOp::getCanonicalizationPatterns(
    OwningRewritePatternList &results, MLIRContext *context) {
  results.insert<ReduceLogSumOpPattern>(context);
}

/// on the ONNXReduceLogSumExpOp.
void ONNXReduceLogSumExpOp::getCanonicalizationPatterns(
    OwningRewritePatternList &results, MLIRContext *context) {
  results.insert<ReduceLogSumExpOpPattern>(context);
}

/// on the ONNXReduceSumSquareOp.
void ONNXReduceSumSquareOp::getCanonicalizationPatterns(
    OwningRewritePatternList &results, MLIRContext *context) {
  results.insert<ReduceSumSquareOpPattern>(context);
}

/// on the ONNXConvNoBiasOp.
=======
/// on the ONNXReduceSumSquareOp.
>>>>>>> e97df0b3
void ONNXConvNoBiasOp::getCanonicalizationPatterns(
    OwningRewritePatternList &results, MLIRContext *context) {
  results.insert<SplitConvOpPattern>(context);
}<|MERGE_RESOLUTION|>--- conflicted
+++ resolved
@@ -118,40 +118,7 @@
 };
 } // end anonymous namespace
 
-<<<<<<< HEAD
-/// on the ONNXReduceL1Op.
-void ONNXReduceL1Op::getCanonicalizationPatterns(
-    OwningRewritePatternList &results, MLIRContext *context) {
-  results.insert<ReduceL1OpPattern>(context);
-}
-/// on the ONNXReduceL2Op.
-void ONNXReduceL2Op::getCanonicalizationPatterns(
-    OwningRewritePatternList &results, MLIRContext *context) {
-  results.insert<ReduceL2OpPattern>(context);
-}
-
-/// on the ONNXReduceLogSumOp.
-void ONNXReduceLogSumOp::getCanonicalizationPatterns(
-    OwningRewritePatternList &results, MLIRContext *context) {
-  results.insert<ReduceLogSumOpPattern>(context);
-}
-
-/// on the ONNXReduceLogSumExpOp.
-void ONNXReduceLogSumExpOp::getCanonicalizationPatterns(
-    OwningRewritePatternList &results, MLIRContext *context) {
-  results.insert<ReduceLogSumExpOpPattern>(context);
-}
-
-/// on the ONNXReduceSumSquareOp.
-void ONNXReduceSumSquareOp::getCanonicalizationPatterns(
-    OwningRewritePatternList &results, MLIRContext *context) {
-  results.insert<ReduceSumSquareOpPattern>(context);
-}
-
 /// on the ONNXConvNoBiasOp.
-=======
-/// on the ONNXReduceSumSquareOp.
->>>>>>> e97df0b3
 void ONNXConvNoBiasOp::getCanonicalizationPatterns(
     OwningRewritePatternList &results, MLIRContext *context) {
   results.insert<SplitConvOpPattern>(context);
