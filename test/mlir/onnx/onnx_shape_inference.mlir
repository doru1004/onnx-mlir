// RUN: onnx-mlir-opt --shape-inference %s -split-input-file | FileCheck %s

// -----

//===----------------------------------------------------------------------===//
/// Test the default behavior of argmax when no information for the
/// permutation of the axes is provided and when a permutation is provided.
//===----------------------------------------------------------------------===//

func @test_default_argmax(%arg0 : tensor<2x3x4xf32>) -> tensor<*xi64> {
  %0 = "onnx.ArgMax"(%arg0) : (tensor<2x3x4xf32>) -> tensor<*xi64>
  "std.return"(%0) : (tensor<*xi64>) -> ()

  // CHECK-LABEL: test_default_argmax
  // CHECK: [[RES:%.+]] = "onnx.ArgMax"(%arg0) : (tensor<2x3x4xf32>) -> tensor<1x3x4xi64>
  // CHECK: return [[RES]] : tensor<1x3x4xi64>
}

// -----

//===----------------------------------------------------------------------===//
/// Test the default behavior of transpose when no information for the
/// permutation of the axes is provided and when a permutation is provided.
//===----------------------------------------------------------------------===//

func @test_default_transpose(%arg0 : tensor<5x5x1x32xf32>) -> tensor<*xf32> {
  %0 = "onnx.Transpose"(%arg0) : (tensor<5x5x1x32xf32>) -> tensor<*xf32>
  "std.return"(%0) : (tensor<*xf32>) -> ()

  // CHECK-LABEL: test_default_transpose
  // CHECK: [[RES:%.+]] = "onnx.Transpose"(%arg0) {perm = [3, 2, 1, 0]} : (tensor<5x5x1x32xf32>) -> tensor<32x1x5x5xf32>
  // CHECK: return [[RES]] : tensor<32x1x5x5xf32>
}

// -----

//===----------------------------------------------------------------------===//
/// Test shape inference for Clip.
//===----------------------------------------------------------------------===//

func @test_clip(%arg0 : tensor<1x32x112x112xf32>) -> tensor<*xf32> {
  %cst = constant unit
  %0 = "onnx.Clip"(%arg0, %cst, %cst) {max = 6.000000e+00 : f32, min = 0.000000e+00 : f32} : (tensor<1x32x112x112xf32>, none, none) -> tensor<*xf32>
  "std.return"(%0) : (tensor<*xf32>) -> ()

  // CHECK-LABEL: test_clip
  // CHECK: [[RES:%.+]] = "onnx.Clip"(%arg0, %cst, %cst) {max = 6.000000e+00 : f32, min = 0.000000e+00 : f32} : (tensor<1x32x112x112xf32>, none, none) -> tensor<1x32x112x112xf32>
  // CHECK: return [[RES]] : tensor<1x32x112x112xf32>
}

// -----

/// Test shape inference for transposition when perm attribute is specified.

func @test_transpose(%arg0 : tensor<5x5x1x32xf32>) -> tensor<*xf32> {
  %0 = "onnx.Transpose"(%arg0) {perm = [2, 0, 3, 1]} : (tensor<5x5x1x32xf32>) -> tensor<*xf32>
  "std.return"(%0) : (tensor<*xf32>) -> ()

  // CHECK-LABEL: test_transpose
  // CHECK: [[RES_ATTR:%.+]] = "onnx.Transpose"(%arg0) {perm = [2, 0, 3, 1]} : (tensor<5x5x1x32xf32>) -> tensor<1x5x32x5xf32>
  // CHECK: return [[RES_ATTR]] : tensor<1x5x32x5xf32>
}

// -----

//===----------------------------------------------------------------------===//
/// Test the shape inferencing scheme for the matmul operation.
//===----------------------------------------------------------------------===//

/// MatMul: 1-D x 1-D

func @test_matmul_1(%arg0 : tensor<32xf32>, %arg1 : tensor<32xf32>) -> tensor<*xf32> {
  %0 = "onnx.MatMul"(%arg0, %arg1) : (tensor<32xf32>, tensor<32xf32>) -> tensor<*xf32>
  "std.return"(%0) : (tensor<*xf32>) -> ()

  // CHECK-LABEL: test_matmul_1
  // CHECK: [[RES1:%.+]] = "onnx.MatMul"(%arg0, %arg1) : (tensor<32xf32>, tensor<32xf32>) -> tensor<1xf32>
  // CHECK: return [[RES1]] : tensor<1xf32>
}

// -----

/// MatMul: K-D x 2-D (K > 2)

func @test_matmul_2(%arg0 : tensor<16x?x64x42xf32>, %arg1 : tensor<42x32xf32>) -> tensor<*xf32> {
  %0 = "onnx.MatMul"(%arg0, %arg1) : (tensor<16x?x64x42xf32>, tensor<42x32xf32>) -> tensor<*xf32>
  "std.return"(%0) : (tensor<*xf32>) -> ()

  // CHECK-LABEL: test_matmul_2
  // CHECK: [[RES2:%.+]] = "onnx.MatMul"(%arg0, %arg1) : (tensor<16x?x64x42xf32>, tensor<42x32xf32>) -> tensor<16x?x64x32xf32>
  // CHECK: return [[RES2]] : tensor<16x?x64x32xf32>
}

// -----

/// MatMul: 2-D x K-D (K > 2)

func @test_matmul_3(%arg0 : tensor<64x42xf32>, %arg1 : tensor<16x?x42x32xf32>) -> tensor<*xf32> {
  %0 = "onnx.MatMul"(%arg0, %arg1) : (tensor<64x42xf32>, tensor<16x?x42x32xf32>) -> tensor<*xf32>
  "std.return"(%0) : (tensor<*xf32>) -> ()

  // CHECK-LABEL: test_matmul_3
  // CHECK: [[RES3:%.+]] = "onnx.MatMul"(%arg0, %arg1) : (tensor<64x42xf32>, tensor<16x?x42x32xf32>) -> tensor<16x?x64x32xf32>
  // CHECK: return [[RES3]] : tensor<16x?x64x32xf32>
}

// -----

/// MatMul: 2-D x K-D (K > 2)

func @test_matmul_4(%arg0 : tensor<64x42xf32>, %arg1 : tensor<?x?x?x?xf32>) -> tensor<*xf32> {
  %0 = "onnx.MatMul"(%arg0, %arg1) : (tensor<64x42xf32>, tensor<?x?x?x?xf32>) -> tensor<*xf32>
  "std.return"(%0) : (tensor<*xf32>) -> ()

  // CHECK-LABEL: test_matmul_4
  // CHECK: [[RES4:%.+]] = "onnx.MatMul"(%arg0, %arg1) : (tensor<64x42xf32>, tensor<?x?x?x?xf32>) -> tensor<?x?x64x?xf32>
  // CHECK: return [[RES4]] : tensor<?x?x64x?xf32>
}

// -----

/// MatMul: K1-D x K2-D (K1 > 2, K2 > 2)

func @test_matmul_5(%arg0 : tensor<16x?x?x42xf32>, %arg1 : tensor<32x?x64x42x32xf32>) -> tensor<*xf32> {
  %0 = "onnx.MatMul"(%arg0, %arg1) : (tensor<16x?x?x42xf32>, tensor<32x?x64x42x32xf32>) -> tensor<*xf32>
  "std.return"(%0) : (tensor<*xf32>) -> ()

  // CHECK-LABEL: test_matmul_5
  // CHECK: [[RES5:%.+]] = "onnx.MatMul"(%arg0, %arg1) : (tensor<16x?x?x42xf32>, tensor<32x?x64x42x32xf32>) -> tensor<32x16x64x?x32xf32>
  // CHECK: return [[RES5]] : tensor<32x16x64x?x32xf32>
}

// -----

/// MatMul: 1-D x 2-D

func @test_matmul_6(%arg0 : tensor<32xf32>, %arg1 : tensor<32x64xf32>) -> tensor<*xf32> {
  %0 = "onnx.MatMul"(%arg0, %arg1) : (tensor<32xf32>, tensor<32x64xf32>) -> tensor<*xf32>
  "std.return"(%0) : (tensor<*xf32>) -> ()

  // CHECK-LABEL: test_matmul_6
  // CHECK: [[RES6:%.+]] = "onnx.MatMul"(%arg0, %arg1) : (tensor<32xf32>, tensor<32x64xf32>) -> tensor<64xf32>
  // CHECK: return [[RES6]] : tensor<64xf32>
}

// -----

/// MatMul: 2-D x 1-D

func @test_matmul_7(%arg0 : tensor<32x64xf32>, %arg1 : tensor<64xf32>) -> tensor<*xf32> {
  %0 = "onnx.MatMul"(%arg0, %arg1) : (tensor<32x64xf32>, tensor<64xf32>) -> tensor<*xf32>
  "std.return"(%0) : (tensor<*xf32>) -> ()

  // CHECK-LABEL: test_matmul_7
  // CHECK: [[RES7:%.+]] = "onnx.MatMul"(%arg0, %arg1) : (tensor<32x64xf32>, tensor<64xf32>) -> tensor<32xf32>
  // CHECK: return [[RES7]] : tensor<32xf32>
}

// -----

/// MatMul: 2-D x 2-D

func @test_matmul_8(%arg0 : tensor<32x64xf32>, %arg1 : tensor<64x128xf32>) -> tensor<*xf32> {
  %0 = "onnx.MatMul"(%arg0, %arg1) : (tensor<32x64xf32>, tensor<64x128xf32>) -> tensor<*xf32>
  "std.return"(%0) : (tensor<*xf32>) -> ()

  // CHECK-LABEL: test_matmul_8
  // CHECK: [[RES8:%.+]] = "onnx.MatMul"(%arg0, %arg1) : (tensor<32x64xf32>, tensor<64x128xf32>) -> tensor<32x128xf32>
  // CHECK: return [[RES8]] : tensor<32x128xf32>
}

// -----

/// MatMul: 1-D x N-D

func @test_matmul_9(%arg0 : tensor<42xf32>, %arg1 : tensor<?x42x32xf32>) -> tensor<*xf32> {
  %0 = "onnx.MatMul"(%arg0, %arg1) : (tensor<42xf32>, tensor<?x42x32xf32>) -> tensor<*xf32>
  "std.return"(%0) : (tensor<*xf32>) -> ()

  // CHECK-LABEL: test_matmul_9
  // CHECK: [[RES1:%.+]] = "onnx.MatMul"(%arg0, %arg1) : (tensor<42xf32>, tensor<?x42x32xf32>) -> tensor<?x32xf32>
  // CHECK: return [[RES1]] : tensor<?x32xf32>
}

// -----

/// MatMul: N-D x 1-D

func @test_matmul_10(%arg0 : tensor<?x42x32xf32>, %arg1 : tensor<32xf32>) -> tensor<*xf32> {
  %0 = "onnx.MatMul"(%arg0, %arg1) : (tensor<?x42x32xf32>, tensor<32xf32>) -> tensor<*xf32>
  "std.return"(%0) : (tensor<*xf32>) -> ()

  // CHECK-LABEL: test_matmul_10
  // CHECK: [[RES1:%.+]] = "onnx.MatMul"(%arg0, %arg1) : (tensor<?x42x32xf32>, tensor<32xf32>) -> tensor<?x42xf32>
  // CHECK: return [[RES1]] : tensor<?x42xf32>
}

// -----

//===----------------------------------------------------------------------===//
/// Test shape inference for Conv (first with no bias) operation and all its attributes.
//===----------------------------------------------------------------------===//

/// Default and required attributes for 1-D convolution.

func @test_conv_no_bias_0(%arg0 : tensor<1x2x32xf32>, %arg1 : tensor<5x2x6xf32>) -> tensor<*xf32> {
  %cst = constant unit
  %0 = "onnx.Conv"(%arg0, %arg1, %cst) {auto_pad = "NOTSET", group = 1 : si64} : (tensor<1x2x32xf32>, tensor<5x2x6xf32>, none) -> tensor<*xf32>
  "std.return"(%0) : (tensor<*xf32>) -> ()

  // CHECK-LABEL: test_conv_no_bias_0
  // CHECK: [[RES_ATTR:%.+]] = "onnx.Conv"(%arg0, %arg1, %cst) {auto_pad = "NOTSET", dilations = [1], group = 1 : si64, kernel_shape = [6], pads = [0, 0], strides = [1]} : (tensor<1x2x32xf32>, tensor<5x2x6xf32>, none) -> tensor<1x5x27xf32>
  // CHECK: return [[RES_ATTR]] : tensor<1x5x27xf32>
}

// -----

/// Default and required attributes.

func @test_conv_no_bias_1(%arg0 : tensor<1x2x32x64xf32>, %arg1 : tensor<5x2x6x7xf32>) -> tensor<*xf32> {
  %cst = constant unit
  %0 = "onnx.Conv"(%arg0, %arg1, %cst) {auto_pad = "NOTSET", group = 1 : si64} : (tensor<1x2x32x64xf32>, tensor<5x2x6x7xf32>, none) -> tensor<*xf32>
  "std.return"(%0) : (tensor<*xf32>) -> ()

  // CHECK-LABEL: test_conv_no_bias_1
  // CHECK: [[RES_ATTR:%.+]] = "onnx.Conv"(%arg0, %arg1, %cst) {auto_pad = "NOTSET", dilations = [1, 1], group = 1 : si64, kernel_shape = [6, 7], pads = [0, 0, 0, 0], strides = [1, 1]} : (tensor<1x2x32x64xf32>, tensor<5x2x6x7xf32>, none) -> tensor<1x5x27x58xf32>
  // CHECK: return [[RES_ATTR]] : tensor<1x5x27x58xf32>
}

// -----

/// kernel_shape attribute.

func @test_conv_no_bias_2(%arg0 : tensor<1x2x32x64xf32>, %arg1 : tensor<5x2x6x7xf32>) -> tensor<*xf32> {
  %cst = constant unit
  %0 = "onnx.Conv"(%arg0, %arg1, %cst) {auto_pad = "NOTSET", group = 1 : si64, kernel_shape = [8, 9]} : (tensor<1x2x32x64xf32>, tensor<5x2x6x7xf32>, none) -> tensor<*xf32>
  "std.return"(%0) : (tensor<*xf32>) -> ()

  // CHECK-LABEL: test_conv_no_bias_2
  // CHECK: [[RES_ATTR:%.+]] = "onnx.Conv"(%arg0, %arg1, %cst) {auto_pad = "NOTSET", dilations = [1, 1], group = 1 : si64, kernel_shape = [8, 9], pads = [0, 0, 0, 0], strides = [1, 1]} : (tensor<1x2x32x64xf32>, tensor<5x2x6x7xf32>, none) -> tensor<1x5x25x56xf32>
  // CHECK: return [[RES_ATTR]] : tensor<1x5x25x56xf32>
}

// -----

/// pads attribute.
/// Use pads to make output size equal to input size by adding K - 1 to the result.

func @test_conv_no_bias_3(%arg0 : tensor<1x2x32x64xf32>, %arg1 : tensor<5x2x6x10xf32>) -> tensor<*xf32> {
  %cst = constant unit
  %0 = "onnx.Conv"(%arg0, %arg1, %cst) {auto_pad = "NOTSET", group = 1 : si64, pads = [2, 4, 3, 5]} : (tensor<1x2x32x64xf32>, tensor<5x2x6x10xf32>, none) -> tensor<*xf32>
  "std.return"(%0) : (tensor<*xf32>) -> ()

  // CHECK-LABEL: test_conv_no_bias_3
  // CHECK: [[RES_ATTR:%.+]] = "onnx.Conv"(%arg0, %arg1, %cst) {auto_pad = "NOTSET", dilations = [1, 1], group = 1 : si64, kernel_shape = [6, 10], pads = [2, 4, 3, 5], strides = [1, 1]} : (tensor<1x2x32x64xf32>, tensor<5x2x6x10xf32>, none) -> tensor<1x5x32x64xf32>
  // CHECK: return [[RES_ATTR]] : tensor<1x5x32x64xf32>
}

// -----

/// auto_pad set to SAME_UPPER and SAME_LOWER.

func @test_conv_no_bias_4(%arg0 : tensor<1x2x32x64xf32>, %arg1 : tensor<5x2x6x10xf32>) -> tensor<*xf32> {
  %cst = constant unit
  %0 = "onnx.Conv"(%arg0, %arg1, %cst) {auto_pad = "SAME_UPPER", group = 1 : si64} : (tensor<1x2x32x64xf32>, tensor<5x2x6x10xf32>, none) -> tensor<*xf32>
  "std.return"(%0) : (tensor<*xf32>) -> ()

  // CHECK-LABEL: test_conv_no_bias_4
  // CHECK: [[RES_ATTR:%.+]] = "onnx.Conv"(%arg0, %arg1, %cst) {auto_pad = "NOTSET", dilations = [1, 1], group = 1 : si64, kernel_shape = [6, 10], pads = [2, 4, 3, 5], strides = [1, 1]} : (tensor<1x2x32x64xf32>, tensor<5x2x6x10xf32>, none) -> tensor<1x5x32x64xf32>
  // CHECK: return [[RES_ATTR]] : tensor<1x5x32x64xf32>
}

// -----

func @test_conv_no_bias_5(%arg0 : tensor<1x2x32x64xf32>, %arg1 : tensor<5x2x6x10xf32>) -> tensor<*xf32> {
  %cst = constant unit
  %0 = "onnx.Conv"(%arg0, %arg1, %cst) {auto_pad = "SAME_LOWER", group = 1 : si64} : (tensor<1x2x32x64xf32>, tensor<5x2x6x10xf32>, none) -> tensor<*xf32>
  "std.return"(%0) : (tensor<*xf32>) -> ()

  // CHECK-LABEL: test_conv_no_bias_5
  // CHECK: [[RES_ATTR:%.+]] = "onnx.Conv"(%arg0, %arg1, %cst) {auto_pad = "NOTSET", dilations = [1, 1], group = 1 : si64, kernel_shape = [6, 10], pads = [3, 5, 2, 4], strides = [1, 1]} : (tensor<1x2x32x64xf32>, tensor<5x2x6x10xf32>, none) -> tensor<1x5x32x64xf32>
  // CHECK: return [[RES_ATTR]] : tensor<1x5x32x64xf32>
}

// -----

/// auto_pad set to VALID.

func @test_conv_no_bias_6(%arg0 : tensor<1x2x32x64xf32>, %arg1 : tensor<5x2x6x10xf32>) -> tensor<*xf32> {
  %cst = constant unit
  %0 = "onnx.Conv"(%arg0, %arg1, %cst) {auto_pad = "VALID", group = 1 : si64} : (tensor<1x2x32x64xf32>, tensor<5x2x6x10xf32>, none) -> tensor<*xf32>
  "std.return"(%0) : (tensor<*xf32>) -> ()

  // CHECK-LABEL: test_conv_no_bias_6
  // CHECK: [[RES_ATTR:%.+]] = "onnx.Conv"(%arg0, %arg1, %cst) {auto_pad = "NOTSET", dilations = [1, 1], group = 1 : si64, kernel_shape = [6, 10], pads = [0, 0, 0, 0], strides = [1, 1]} : (tensor<1x2x32x64xf32>, tensor<5x2x6x10xf32>, none) -> tensor<1x5x27x55xf32>
  // CHECK: return [[RES_ATTR]] : tensor<1x5x27x55xf32>
}

// -----

/// With strides attribute.

func @test_conv_no_bias_7(%arg0 : tensor<1x2x32x64xf32>, %arg1 : tensor<5x2x6x7xf32>) -> tensor<*xf32> {
  %cst = constant unit
  %0 = "onnx.Conv"(%arg0, %arg1, %cst) {auto_pad = "NOTSET", group = 1 : si64, strides = [2, 3]} : (tensor<1x2x32x64xf32>, tensor<5x2x6x7xf32>, none) -> tensor<*xf32>
  "std.return"(%0) : (tensor<*xf32>) -> ()

  // CHECK-LABEL: test_conv_no_bias_7
  // CHECK: [[RES_ATTR:%.+]] = "onnx.Conv"(%arg0, %arg1, %cst) {auto_pad = "NOTSET", dilations = [1, 1], group = 1 : si64, kernel_shape = [6, 7], pads = [0, 0, 0, 0], strides = [2, 3]} : (tensor<1x2x32x64xf32>, tensor<5x2x6x7xf32>, none) -> tensor<1x5x14x20xf32>
  // CHECK: return [[RES_ATTR]] : tensor<1x5x14x20xf32>
}

// -----

/// auto_pad set to SAME_UPPER with strides attribute.
/// The auto_pad will pas as if stride is equal to 1.

func @test_conv_no_bias_8(%arg0 : tensor<1x2x32x64xf32>, %arg1 : tensor<5x2x6x7xf32>) -> tensor<*xf32> {
  %cst = constant unit
  %0 = "onnx.Conv"(%arg0, %arg1, %cst) {auto_pad = "SAME_UPPER", group = 1 : si64, strides = [2, 3]} : (tensor<1x2x32x64xf32>, tensor<5x2x6x7xf32>, none) -> tensor<*xf32>
  "std.return"(%0) : (tensor<*xf32>) -> ()

  // CHECK-LABEL: test_conv_no_bias_8
  // CHECK: [[RES_ATTR:%.+]] = "onnx.Conv"(%arg0, %arg1, %cst) {auto_pad = "NOTSET", dilations = [1, 1], group = 1 : si64, kernel_shape = [6, 7], pads = [2, 3, 2, 3], strides = [2, 3]} : (tensor<1x2x32x64xf32>, tensor<5x2x6x7xf32>, none) -> tensor<1x5x16x22xf32>
  // CHECK: return [[RES_ATTR]] : tensor<1x5x16x22xf32>
}

// -----

/// dilations attribute.

func @test_conv_no_bias_9(%arg0 : tensor<1x2x32x64xf32>, %arg1 : tensor<5x2x6x7xf32>) -> tensor<*xf32> {
  %cst = constant unit
  %0 = "onnx.Conv"(%arg0, %arg1, %cst) {auto_pad = "NOTSET", group = 1 : si64, dilations = [2, 3]} : (tensor<1x2x32x64xf32>, tensor<5x2x6x7xf32>, none) -> tensor<*xf32>
  "std.return"(%0) : (tensor<*xf32>) -> ()

  // CHECK-LABEL: test_conv_no_bias_9
  // CHECK: [[RES_ATTR:%.+]] = "onnx.Conv"(%arg0, %arg1, %cst) {auto_pad = "NOTSET", dilations = [2, 3], group = 1 : si64, kernel_shape = [6, 7], pads = [0, 0, 0, 0], strides = [1, 1]} : (tensor<1x2x32x64xf32>, tensor<5x2x6x7xf32>, none) -> tensor<1x5x22x46xf32>
  // CHECK: return [[RES_ATTR]] : tensor<1x5x22x46xf32>
}

// -----

/// dilations attribute with stride.

func @test_conv_no_bias_10(%arg0 : tensor<1x2x32x64xf32>, %arg1 : tensor<5x2x6x7xf32>) -> tensor<*xf32> {
  %cst = constant unit
  %0 = "onnx.Conv"(%arg0, %arg1, %cst) {auto_pad = "NOTSET", group = 1 : si64, dilations = [2, 3], strides = [2, 2]} : (tensor<1x2x32x64xf32>, tensor<5x2x6x7xf32>, none) -> tensor<*xf32>
  "std.return"(%0) : (tensor<*xf32>) -> ()

  // CHECK-LABEL: test_conv_no_bias_10
  // CHECK: [[RES_ATTR:%.+]] = "onnx.Conv"(%arg0, %arg1, %cst) {auto_pad = "NOTSET", dilations = [2, 3], group = 1 : si64, kernel_shape = [6, 7], pads = [0, 0, 0, 0], strides = [2, 2]} : (tensor<1x2x32x64xf32>, tensor<5x2x6x7xf32>, none) -> tensor<1x5x11x23xf32>
  // CHECK: return [[RES_ATTR]] : tensor<1x5x11x23xf32>
}

// -----

/// dilations attribute with auto_pad set to SAME_UPPER.

func @test_conv_no_bias_11(%arg0 : tensor<1x2x32x64xf32>, %arg1 : tensor<5x2x6x7xf32>) -> tensor<*xf32> {
  %cst = constant unit
  %0 = "onnx.Conv"(%arg0, %arg1, %cst) {auto_pad = "SAME_UPPER", group = 1 : si64, dilations = [2, 3]} : (tensor<1x2x32x64xf32>, tensor<5x2x6x7xf32>, none) -> tensor<*xf32>
  "std.return"(%0) : (tensor<*xf32>) -> ()

  // CHECK-LABEL: test_conv_no_bias_11
  // CHECK: [[RES_ATTR:%.+]] = "onnx.Conv"(%arg0, %arg1, %cst) {auto_pad = "NOTSET", dilations = [2, 3], group = 1 : si64, kernel_shape = [6, 7], pads = [5, 9, 5, 9], strides = [1, 1]} : (tensor<1x2x32x64xf32>, tensor<5x2x6x7xf32>, none) -> tensor<1x5x32x64xf32>
  // CHECK: return [[RES_ATTR]] : tensor<1x5x32x64xf32>
}

// -----

// Test convolution with bias input.

func @test_conv_12(%arg0 : tensor<1x2x32xf32>, %arg1 : tensor<5x2x6xf32>, %arg2 : tensor<5xf32>) -> tensor<*xf32> {
  %0 = "onnx.Conv"(%arg0, %arg1, %arg2) {auto_pad = "NOTSET", group = 1 : si64} : (tensor<1x2x32xf32>, tensor<5x2x6xf32>, tensor<5xf32>) -> tensor<*xf32>
  "std.return"(%0) : (tensor<*xf32>) -> ()

  // CHECK-LABEL: test_conv_12
  // CHECK: [[RES_ATTR:%.+]] = "onnx.Conv"(%arg0, %arg1, %arg2) {auto_pad = "NOTSET", dilations = [1], group = 1 : si64, kernel_shape = [6], pads = [0, 0], strides = [1]} : (tensor<1x2x32xf32>, tensor<5x2x6xf32>, tensor<5xf32>) -> tensor<1x5x27xf32>
  // CHECK: return [[RES_ATTR]] : tensor<1x5x27xf32>
}

// -----

//===----------------------------------------------------------------------===//
/// Test shape inference for ConvTranspose.
//===----------------------------------------------------------------------===//

func @test_conv_transpose_1(%arg0 : tensor<1x64x36x48xf32>, %arg1 : tensor<64x1x2x2xf32>) -> tensor<*xf32> {
  %cst = constant unit
  %0 = "onnx.ConvTranspose"(%arg0, %arg1, %cst) {dilations = [1, 1], kernel_shape = [2, 2], pads = [0, 0, 0, 0], strides = [2, 2]} : (tensor<1x64x36x48xf32>, tensor<64x1x2x2xf32>, none) -> tensor<*xf32>
  "std.return"(%0) : (tensor<*xf32>) -> ()

  // CHECK-LABEL: test_conv_transpose_1
  // CHECK: [[RES_ATTR:%.+]] = "onnx.ConvTranspose"(%arg0, %arg1, %cst) {auto_pad = "NOTSET", dilations = [1, 1], group = 1 : si64, kernel_shape = [2, 2], output_shape = [1, 1, 72, 96], pads = [0, 0, 0, 0], strides = [2, 2]} : (tensor<1x64x36x48xf32>, tensor<64x1x2x2xf32>, none) -> tensor<1x1x72x96xf32>
  // CHECK: return [[RES_ATTR]] : tensor<1x1x72x96xf32>
}

func @test_conv_transpose_2(%arg0 : tensor<1x64x36x48xf32>, %arg1 : tensor<64x1x2x2xf32>) -> tensor<*xf32> {
  %cst = constant unit
  %0 = "onnx.ConvTranspose"(%arg0, %arg1, %cst) {dilations = [1, 1], group = 64 : si64, kernel_shape = [2, 2], pads = [0, 0, 0, 0], strides = [2, 2]} : (tensor<1x64x36x48xf32>, tensor<64x1x2x2xf32>, none) -> tensor<*xf32>
  "std.return"(%0) : (tensor<*xf32>) -> ()

  // CHECK-LABEL: test_conv_transpose_2
  // CHECK: [[RES_ATTR:%.+]] = "onnx.ConvTranspose"(%arg0, %arg1, %cst) {auto_pad = "NOTSET", dilations = [1, 1], group = 64 : si64, kernel_shape = [2, 2], output_shape = [1, 64, 72, 96], pads = [0, 0, 0, 0], strides = [2, 2]} : (tensor<1x64x36x48xf32>, tensor<64x1x2x2xf32>, none) -> tensor<1x64x72x96xf32>
  // CHECK: return [[RES_ATTR]] : tensor<1x64x72x96xf32>
}

// -----
//===----------------------------------------------------------------------===//

/// Test Pad_1
func @test_Pad_1(%arg0 : tensor<16x13xf32>) -> tensor<*xf32> {
  %0 = "onnx.Constant"() {value = dense<[0, 2, 2, 4]> : tensor<4xi64> } : () -> tensor<4xi64>
  %1 = "onnx.Constant"() {value = dense<0.000000e+00> : tensor<1xf32> } : () -> tensor<1xf32>
  %2 = "onnx.Pad"(%arg0, %0, %1) {mode = "constant"} : (tensor<16x13xf32>, tensor<4xi64>, tensor<1xf32>) -> tensor<*xf32>
  "std.return"(%2) : (tensor<*xf32>) -> ()
  // CHECK-LABEL: test_Pad_1
  // CHECK-SAME:     ([[VAR_arg0:%.+]]: tensor<16x13xf32>) -> tensor<18x19xf32> {
  // CHECK: [[VAR_0:%.+]] = "onnx.Constant"() {value = dense<[0, 2, 2, 4]> : tensor<4xi64>} : () -> tensor<4xi64>
  // CHECK: [[VAR_1:%.+]] = "onnx.Constant"() {value = dense<0.000000e+00> : tensor<1xf32>} : () -> tensor<1xf32>
  // CHECK: [[VAR_2:%.+]] = "onnx.Pad"([[VAR_arg0]], [[VAR_0]], [[VAR_1]]) {mode = "constant"} : (tensor<16x13xf32>, tensor<4xi64>, tensor<1xf32>) -> tensor<18x19xf32>
}

// -----

//===----------------------------------------------------------------------===//
/// Test for constant op.
//===----------------------------------------------------------------------===//

/// Test ConstantOp shape inference for 1-D dense tensor.
func @test_constant_dense_1d_value() -> tensor<*xf32> {
  %0 = "onnx.Constant"() {value = dense<[0.0, 1.0, 2.0]> : tensor<3xf32>} : () -> tensor<*xf32>
  "std.return"(%0) : (tensor<*xf32>) -> ()

  // CHECK-LABEL: test_constant_dense_1d_value
  // CHECK: [[RES:%.+]] = "onnx.Constant"() {value = dense<[0.000000e+00, 1.000000e+00, 2.000000e+00]> : tensor<3xf32>} : () -> tensor<3xf32>
  // CHECK: return [[RES]] : tensor<3xf32>
}

// -----

/// Test ConstantOp shape inference for 2-D dense tensor.
func @test_constant_dense_2d_value() -> tensor<*xf32> {
  %0 = "onnx.Constant"() {value = dense<[[0.0, 0.0], [1.0, 1.1], [2.0, 2.1]]> : tensor<3x2xf32>} : () -> tensor<*xf32>
  "std.return"(%0) : (tensor<*xf32>) -> ()

  // CHECK-LABEL: test_constant_dense_2d_value
  // CHECK: [[RES:%.+]] = "onnx.Constant"() {value = dense<{{\[}}[0.000000e+00, 0.000000e+00], [1.000000e+00, 1.100000e+00], [2.000000e+00, 2.100000e+00{{\]}}]> : tensor<3x2xf32>} : () -> tensor<3x2xf32>
  // CHECK: return [[RES]] : tensor<3x2xf32>
}

// -----

/// Test ConstantOp shape inference for 1-D sparse tensor.
func @test_constant_sparse_1d_value() -> tensor<*xf32> {
  %0 = "onnx.Constant"() {sparse_value = sparse<[[0]], [1.0]> : tensor<3xf32>} : () -> tensor<*xf32>
  "std.return"(%0) : (tensor<*xf32>) -> ()

  // CHECK-LABEL: test_constant_sparse_1d_value
  // CHECK: [[RES:%.+]] = "onnx.Constant"() {sparse_value = sparse<0, 1.000000e+00> : tensor<3xf32>} : () -> tensor<3xf32>
  // CHECK: return [[RES]] : tensor<3xf32>
}

// -----

/// Test ConstantOp shape inference for 2-D sparse tensor.
func @test_constant_sparse_2d_value() -> tensor<*xf32> {
  %0 = "onnx.Constant"() {sparse_value = sparse<[[0, 1]], [2.0]> : tensor<3x2xf32>} : () -> tensor<*xf32>
  "std.return"(%0) : (tensor<*xf32>) -> ()

  // CHECK-LABEL: test_constant_sparse_2d_value
  // CHECK: [[RES:%.+]] = "onnx.Constant"() {sparse_value = sparse<{{\[}}[0, 1{{\]}}], 2.000000e+00> : tensor<3x2xf32>} : () -> tensor<3x2xf32>
  // CHECK: return [[RES]] : tensor<3x2xf32>
}

// -----

/// Test the default behavior of Average Pool with no padding (pad are set but shoud be ignored)
func @test_default_averagepool(%arg0 : tensor<5x5x32x32xf32>) -> tensor<*xf32> {
  %0 = "onnx.AveragePool"(%arg0) {auto_pad = "VALID", ceil_mode = 0 : si64, kernel_shape = [3,3], pads = [1, 1, 1, 1] } : (tensor<5x5x32x32xf32>) -> tensor<*xf32>
  "std.return"(%0) : (tensor<*xf32>) -> ()

  // CHECK-LABEL: test_default_averagepool
  // CHECK: [[RES:%.+]] = "onnx.AveragePool"(%arg0) {auto_pad = "NOTSET", ceil_mode = 0 : si64, kernel_shape = [3, 3], pads = [0, 0, 0, 0], strides = [1, 1]} : (tensor<5x5x32x32xf32>) -> tensor<5x5x30x30xf32>
  // CHECK: return [[RES]] : tensor<5x5x30x30xf32>
}

// -----

/// Test the default behavior of Average Pool with no padding (pad are not set, default to zero)
func @test_default_averagepool_defpad(%arg0 : tensor<5x5x32x32xf32>) -> tensor<*xf32> {
  %0 = "onnx.AveragePool"(%arg0) {auto_pad = "NOTSET", ceil_mode = 0 : si64, kernel_shape = [3,3]} : (tensor<5x5x32x32xf32>) -> tensor<*xf32>
  "std.return"(%0) : (tensor<*xf32>) -> ()

  // CHECK-LABEL: test_default_averagepool_defpad
  // CHECK: [[RES:%.+]] = "onnx.AveragePool"(%arg0) {auto_pad = "NOTSET", ceil_mode = 0 : si64, kernel_shape = [3, 3], pads = [0, 0, 0, 0], strides = [1, 1]} : (tensor<5x5x32x32xf32>) -> tensor<5x5x30x30xf32>
  // CHECK: return [[RES]] : tensor<5x5x30x30xf32>
}

// -----

/// Test the default behavior of Average Pool with uniform padding
func @test_default_averagepool_pad(%arg0 : tensor<5x5x32x32xf32>) -> tensor<*xf32> {
  %0 = "onnx.AveragePool"(%arg0) {auto_pad = "NOTSET", ceil_mode = 0 : si64, kernel_shape = [3,3], pads = [1, 1, 1, 1] } : (tensor<5x5x32x32xf32>) -> tensor<*xf32>
  "std.return"(%0) : (tensor<*xf32>) -> ()

  // CHECK-LABEL: test_default_averagepool_pad
  // CHECK: [[RES:%.+]] = "onnx.AveragePool"(%arg0) {auto_pad = "NOTSET", ceil_mode = 0 : si64, kernel_shape = [3, 3], pads = [1, 1, 1, 1], strides = [1, 1]} : (tensor<5x5x32x32xf32>) -> tensor<5x5x32x32xf32>
  // CHECK: return [[RES]] : tensor<5x5x32x32xf32>
}

// -----

/// Test the default behavior of Average Pool with non uniform padding
func @test_default_averagepool_pad_nonunif(%arg0 : tensor<5x5x32x32xf32>) -> tensor<*xf32> {
  %0 = "onnx.AveragePool"(%arg0) {auto_pad = "NOTSET", ceil_mode = 0 : si64, kernel_shape = [5,3], pads = [2, 1, 1, 0] } : (tensor<5x5x32x32xf32>) -> tensor<*xf32>
  "std.return"(%0) : (tensor<*xf32>) -> ()

  // CHECK-LABEL: test_default_averagepool_pad_nonunif
  // CHECK: [[RES:%.+]] = "onnx.AveragePool"(%arg0) {auto_pad = "NOTSET", ceil_mode = 0 : si64, kernel_shape = [5, 3], pads = [2, 1, 1, 0], strides = [1, 1]} : (tensor<5x5x32x32xf32>) -> tensor<5x5x31x31xf32>
  // CHECK: return [[RES]] : tensor<5x5x31x31xf32>
}

// -----

/// Test the default behavior of Average Pool with non uniform padding
func @test_default_averagepool_strides(%arg0 : tensor<5x5x32x32xf32>) -> tensor<*xf32> {
  %0 = "onnx.AveragePool"(%arg0) {auto_pad = "NOTSET", ceil_mode = 0 : si64, kernel_shape = [3,3], pads = [1, 1, 1, 1], strides = [2, 2] } : (tensor<5x5x32x32xf32>) -> tensor<*xf32>
  "std.return"(%0) : (tensor<*xf32>) -> ()

  // CHECK-LABEL: test_default_averagepool_strides
  // CHECK: [[RES:%.+]] = "onnx.AveragePool"(%arg0) {auto_pad = "NOTSET", ceil_mode = 0 : si64, kernel_shape = [3, 3], pads = [1, 1, 1, 1], strides = [2, 2]} : (tensor<5x5x32x32xf32>) -> tensor<5x5x16x16xf32>
  // CHECK: return [[RES]] : tensor<5x5x16x16xf32>
}

// -----

/// Test the default behavior of Average Pool with non uniform padding
func @test_default_averagepool_strides_nonunifpad(%arg0 : tensor<5x5x30x32xf32>) -> tensor<*xf32> {
  %0 = "onnx.AveragePool"(%arg0) {auto_pad = "NOTSET", ceil_mode = 0 : si64, kernel_shape = [2,2], pads = [1, 0, 0, 0], strides = [2, 2] } : (tensor<5x5x30x32xf32>) -> tensor<*xf32>
  "std.return"(%0) : (tensor<*xf32>) -> ()

  // CHECK-LABEL: test_default_averagepool_strides_nonunifpad
  // CHECK: [[RES:%.+]] = "onnx.AveragePool"(%arg0) {auto_pad = "NOTSET", ceil_mode = 0 : si64, kernel_shape = [2, 2], pads = [1, 0, 0, 0], strides = [2, 2]} : (tensor<5x5x30x32xf32>) -> tensor<5x5x15x16xf32>
  // CHECK: return [[RES]] : tensor<5x5x15x16xf32>
}

// -----

/// Test the default behavior of Average Pool with non uniform padding
func @test_default_averagepool_strides_nonunifpad_ceil(%arg0 : tensor<5x5x30x32xf32>) -> tensor<*xf32> {
  %0 = "onnx.AveragePool"(%arg0) {auto_pad = "NOTSET", ceil_mode = 1 : si64, kernel_shape = [2,2], pads = [1, 0, 0, 0], strides = [2, 2] } : (tensor<5x5x30x32xf32>) -> tensor<*xf32>
  "std.return"(%0) : (tensor<*xf32>) -> ()

  // CHECK-LABEL: test_default_averagepool_strides_nonunifpad_ceil
  // CHECK: [[RES:%.+]] = "onnx.AveragePool"(%arg0) {auto_pad = "NOTSET", ceil_mode = 1 : si64, kernel_shape = [2, 2], pads = [1, 0, 0, 0], strides = [2, 2]} : (tensor<5x5x30x32xf32>) -> tensor<5x5x16x16xf32>
  // CHECK: return [[RES]] : tensor<5x5x16x16xf32>
}

// -----

func @test_global_averagepool(%arg0 : tensor<5x5x32x32xf32>) -> tensor<*xf32> {
  %0 = "onnx.GlobalAveragePool"(%arg0) : (tensor<5x5x32x32xf32>) -> tensor<*xf32>
  "std.return"(%0) : (tensor<*xf32>) -> ()

  // CHECK-LABEL: test_global_averagepool
  // CHECK: [[RES:%.+]] = "onnx.GlobalAveragePool"(%arg0) : (tensor<5x5x32x32xf32>) -> tensor<5x5x1x1xf32>
  // CHECK: return [[RES]] : tensor<5x5x1x1xf32>
}

// -----

func @test_global_lppool(%arg0 : tensor<5x5x32x32xf32>) -> tensor<*xf32> {
  %0 = "onnx.GlobalLpPool"(%arg0) : (tensor<5x5x32x32xf32>) -> tensor<*xf32>
  "std.return"(%0) : (tensor<*xf32>) -> ()

  // CHECK-LABEL: test_global_lppool
  // CHECK: [[RES:%.+]] = "onnx.GlobalLpPool"(%arg0) : (tensor<5x5x32x32xf32>) -> tensor<5x5x1x1xf32>
  // CHECK: return [[RES]] : tensor<5x5x1x1xf32>
}

// -----

func @test_global_maxpool(%arg0 : tensor<5x5x32x32xf32>) -> tensor<*xf32> {
  %0 = "onnx.GlobalMaxPool"(%arg0) : (tensor<5x5x32x32xf32>) -> tensor<*xf32>
  "std.return"(%0) : (tensor<*xf32>) -> ()

  // CHECK-LABEL: test_global_maxpool
  // CHECK: [[RES:%.+]] = "onnx.GlobalMaxPool"(%arg0) : (tensor<5x5x32x32xf32>) -> tensor<5x5x1x1xf32>
  // CHECK: return [[RES]] : tensor<5x5x1x1xf32>
}

//===----------------------------------------------------------------------===//
/// Test the reshape op inference when constants are present.
//===----------------------------------------------------------------------===//

func @test_reshape_dynamic(%arg0 : tensor<5x5x1x32xf32>, %arg1 : tensor<4xi64>) -> tensor<*xf32> {
  %0 = "onnx.Reshape"(%arg0, %arg1) : (tensor<5x5x1x32xf32>, tensor<4xi64>) -> tensor<*xf32>
  "std.return"(%0) : (tensor<*xf32>) -> ()

  // CHECK-LABEL: test_reshape_dynamic
  // CHECK: [[RES:%.+]] = "onnx.Reshape"(%arg0, %arg1) : (tensor<5x5x1x32xf32>, tensor<4xi64>) -> tensor<?x?x?x?xf32>
  // CHECK: return [[RES]] : tensor<?x?x?x?xf32>
}

// -----

func @test_reshape_1(%arg0 : tensor<5x5x1x32xf32>) -> tensor<*xf32> {
  %0 = "onnx.Constant"() {value = dense<[5, 5, 16, 2]> : tensor<4xi64> } : () -> tensor<4xi64>
  %1 = "onnx.Reshape"(%arg0, %0) : (tensor<5x5x1x32xf32>, tensor<4xi64>) -> tensor<*xf32>
  "std.return"(%1) : (tensor<*xf32>) -> ()

  // CHECK-LABEL: test_reshape_1
  // CHECK: [[RES:%.+]] = "onnx.Reshape"(%arg0, %0) : (tensor<5x5x1x32xf32>, tensor<4xi64>) -> tensor<5x5x16x2xf32>
  // CHECK: return [[RES]] : tensor<5x5x16x2xf32>
}

// -----

func @test_reshape_2(%arg0 : tensor<5x5x1x32xf32>) -> tensor<*xf32> {
  %0 = "onnx.Constant"() {value = dense<[-1, 16, 2]> : tensor<3xi64> } : () -> tensor<3xi64>
  %1 = "onnx.Reshape"(%arg0, %0) : (tensor<5x5x1x32xf32>, tensor<3xi64>) -> tensor<*xf32>
  "std.return"(%1) : (tensor<*xf32>) -> ()

  // CHECK-LABEL: test_reshape_2
  // CHECK: [[RES:%.+]] = "onnx.Reshape"(%arg0, %0) : (tensor<5x5x1x32xf32>, tensor<3xi64>) -> tensor<25x16x2xf32>
  // CHECK: return [[RES]] : tensor<25x16x2xf32>
}

// -----

func @test_reshape_3(%arg0 : tensor<5x5x1x32xf32>) -> tensor<*xf32> {
  %0 = "onnx.Constant"() {value = dense<[-1, 0, 2]> : tensor<3xi64> } : () -> tensor<3xi64>
  %1 = "onnx.Reshape"(%arg0, %0) : (tensor<5x5x1x32xf32>, tensor<3xi64>) -> tensor<*xf32>
  "std.return"(%1) : (tensor<*xf32>) -> ()

  // CHECK-LABEL: test_reshape_3
  // CHECK: [[RES:%.+]] = "onnx.Reshape"(%arg0, %0) : (tensor<5x5x1x32xf32>, tensor<3xi64>) -> tensor<80x5x2xf32>
  // CHECK: return [[RES]] : tensor<80x5x2xf32>
}

// -----

//===----------------------------------------------------------------------===//
/// Test the flatten op inference.
//===----------------------------------------------------------------------===//

func @test_flatten_1(%arg0 : tensor<5x2x3x4xf32>) -> tensor<*xf32> {
  %1 = "onnx.Flatten"(%arg0) {axis = 1 : si64} : (tensor<5x2x3x4xf32>) -> tensor<*xf32>
  "std.return"(%1) : (tensor<*xf32>) -> ()

  // CHECK-LABEL: test_flatten_1
  // CHECK: [[RES:%.+]] = "onnx.Flatten"(%arg0) {axis = 1 : si64} : (tensor<5x2x3x4xf32>) -> tensor<5x24xf32>
  // CHECK: return [[RES]] : tensor<5x24xf32>
}

// -----

// Test when axis is 0
func @test_flatten_2(%arg0 : tensor<2x3x4xf32>) -> tensor<*xf32> {
  %1 = "onnx.Flatten"(%arg0) {axis = 0 : si64} : (tensor<2x3x4xf32>) -> tensor<*xf32>
  "std.return"(%1) : (tensor<*xf32>) -> ()
  // CHECK-LABEL: test_flatten_2
  // CHECK: [[RES:%.+]] = "onnx.Flatten"(%arg0) {axis = 0 : si64} : (tensor<2x3x4xf32>) -> tensor<1x24xf32>
  // CHECK: return [[RES]] : tensor<1x24xf32>
}

// -----

// Test when axis is negative
func @test_flatten_3(%arg0 : tensor<2x3x4xf32>) -> tensor<*xf32> {
  %1 = "onnx.Flatten"(%arg0) {axis = -1 : si64} : (tensor<2x3x4xf32>) -> tensor<*xf32>
  "std.return"(%1) : (tensor<*xf32>) -> ()
  // CHECK-LABEL: test_flatten_3
  // CHECK: [[RES:%.+]] = "onnx.Flatten"(%arg0) {axis = -1 : si64} : (tensor<2x3x4xf32>) -> tensor<6x4xf32>
  // CHECK: return [[RES]] : tensor<6x4xf32>
}

// -----

// Test when input is not static shape
func @test_flatten_4(%arg0 : tensor<2x4x5x?xf32>) -> tensor<*xf32> {
  %1 = "onnx.Flatten"(%arg0) {axis = 2 : si64} : (tensor<2x4x5x?xf32>) -> tensor<*xf32>
  "std.return"(%1) : (tensor<*xf32>) -> ()
  // CHECK-LABEL: test_flatten_4
  // CHECK: [[RES:%.+]] = "onnx.Flatten"(%arg0) {axis = 2 : si64} : (tensor<2x4x5x?xf32>) -> tensor<8x?xf32>
  // CHECK: return [[RES]] : tensor<8x?xf32>
}


//===----------------------------------------------------------------------===//
/// Test the reshape op inference when concat are present.
//===----------------------------------------------------------------------===//

func @test_concat_1(%arg0 : tensor<5x5x1x32xf32>, %arg1 : tensor<5x5x3x32xf32>, %arg2 : tensor<5x5x5x32xf32>) -> tensor<*xf32> {
  %1 = "onnx.Concat"(%arg0, %arg1, %arg2) { axis = 2 : si64} : (tensor<5x5x1x32xf32>, tensor<5x5x3x32xf32>, tensor<5x5x5x32xf32>)  -> tensor<*xf32>
  "std.return"(%1) : (tensor<*xf32>) -> ()

  // CHECK-LABEL: test_concat_1
  // CHECK: [[RES:%.+]] = "onnx.Concat"(%arg0, %arg1, %arg2) {axis = 2 : si64} : (tensor<5x5x1x32xf32>, tensor<5x5x3x32xf32>, tensor<5x5x5x32xf32>) -> tensor<5x5x9x32xf32>
  // CHECK: return [[RES]] : tensor<5x5x9x32xf32>
}

// -----

func @test_concat_2(%arg0 : tensor<5x1x32xf32>, %arg1 : tensor<5x3x32xf32>, %arg2 : tensor<5x5x32xf32>) -> tensor<*xf32> {
  %1 = "onnx.Concat"(%arg0, %arg1, %arg2) { axis = 1 : si64} : (tensor<5x1x32xf32>, tensor<5x3x32xf32>, tensor<5x5x32xf32>)  -> tensor<*xf32>
  "std.return"(%1) : (tensor<*xf32>) -> ()

  // CHECK-LABEL: test_concat_2
  // CHECK: [[RES:%.+]] = "onnx.Concat"(%arg0, %arg1, %arg2) {axis = 1 : si64} : (tensor<5x1x32xf32>, tensor<5x3x32xf32>, tensor<5x5x32xf32>) -> tensor<5x9x32xf32>
  // CHECK: return [[RES]] : tensor<5x9x32xf32>
}

// -----

func @test_concat_3(%arg0 : tensor<5x1x32xf32>, %arg1 : tensor<5x3x32xf32>, %arg2 : tensor<5x5x32xf32>) -> tensor<*xf32> {
  %1 = "onnx.Concat"(%arg0, %arg1, %arg2) { axis = -2 : si64} : (tensor<5x1x32xf32>, tensor<5x3x32xf32>, tensor<5x5x32xf32>)  -> tensor<*xf32>
  "std.return"(%1) : (tensor<*xf32>) -> ()

  // CHECK-LABEL: test_concat_3
  // CHECK: [[RES:%.+]] = "onnx.Concat"(%arg0, %arg1, %arg2) {axis = 1 : si64} : (tensor<5x1x32xf32>, tensor<5x3x32xf32>, tensor<5x5x32xf32>) -> tensor<5x9x32xf32>
  // CHECK: return [[RES]] : tensor<5x9x32xf32>
}

// -----

func @test_rnn_all_results(%arg0: tensor<4x3x2xf32>, %arg1: tensor<1x12x2xf32>, %arg2: tensor<1x12x3xf32>) -> tensor<*xf32> {
  %cst = constant unit
  %Y, %Y_h = "onnx.RNN"(%arg0, %arg1, %arg2, %cst, %cst, %cst) {hidden_size = 3 : si64} : (tensor<4x3x2xf32>, tensor<1x12x2xf32>, tensor<1x12x3xf32>, none, none, none) -> (tensor<*xf32>, tensor<*xf32>)
  return %Y_h : tensor<*xf32>

  // CHECK-LABEL: test_rnn_all_results
  // CHECK: %{{.*}}, [[RES:%.+]] = "onnx.RNN"(%arg0, %arg1, %arg2, %cst, %cst, %cst) {hidden_size = 3 : si64} : (tensor<4x3x2xf32>, tensor<1x12x2xf32>, tensor<1x12x3xf32>, none, none, none) -> (tensor<4x1x3x3xf32>, tensor<1x3x3xf32>)
  // CHECK: return [[RES]] : tensor<1x3x3xf32>
}

// -----

func @test_rnn_no_results(%arg0: tensor<4x3x2xf32>, %arg1: tensor<1x12x2xf32>, %arg2: tensor<1x12x3xf32>) -> () {
  %cst = constant unit
  %Y, %Y_h = "onnx.RNN"(%arg0, %arg1, %arg2, %cst, %cst, %cst) {hidden_size = 3 : si64} : (tensor<4x3x2xf32>, tensor<1x12x2xf32>, tensor<1x12x3xf32>, none, none, none) -> (none, none)
  return

  // CHECK-LABEL: test_rnn_no_results
  // CHECK: %{{.*}}, [[RES:%.+]] = "onnx.RNN"(%arg0, %arg1, %arg2, %cst, %cst, %cst) {hidden_size = 3 : si64} : (tensor<4x3x2xf32>, tensor<1x12x2xf32>, tensor<1x12x3xf32>, none, none, none) -> (none, none)
  // CHECK: return
}

// -----

func @test_rnn_missing_first_result(%arg0: tensor<4x3x2xf32>, %arg1: tensor<1x12x2xf32>, %arg2: tensor<1x12x3xf32>) -> tensor<*xf32> {
  %cst = constant unit
  %Y, %Y_h = "onnx.RNN"(%arg0, %arg1, %arg2, %cst, %cst, %cst) {hidden_size = 3 : si64} : (tensor<4x3x2xf32>, tensor<1x12x2xf32>, tensor<1x12x3xf32>, none, none, none) -> (none, tensor<*xf32>)
  return %Y_h : tensor<*xf32>

  // CHECK-LABEL: test_rnn_missing_first_result
  // CHECK: %{{.*}}, [[RES:%.+]] = "onnx.RNN"(%arg0, %arg1, %arg2, %cst, %cst, %cst) {hidden_size = 3 : si64} : (tensor<4x3x2xf32>, tensor<1x12x2xf32>, tensor<1x12x3xf32>, none, none, none) -> (none, tensor<1x3x3xf32>)
  // CHECK: return [[RES]] : tensor<1x3x3xf32>
}

// -----

func @test_rnn_missing_trailing_result(%arg0: tensor<4x3x2xf32>, %arg1: tensor<1x12x2xf32>, %arg2: tensor<1x12x3xf32>) -> () {
  %cst = constant unit
  %Y, %Y_h = "onnx.RNN"(%arg0, %arg1, %arg2, %cst, %cst, %cst) {hidden_size = 3 : si64} : (tensor<4x3x2xf32>, tensor<1x12x2xf32>, tensor<1x12x3xf32>, none, none, none) -> (tensor<*xf32>, none)
  return

  // CHECK-LABEL: test_rnn_missing_trailing_result
  // CHECK: %{{.*}}, [[RES:%.+]] = "onnx.RNN"(%arg0, %arg1, %arg2, %cst, %cst, %cst) {hidden_size = 3 : si64} : (tensor<4x3x2xf32>, tensor<1x12x2xf32>, tensor<1x12x3xf32>, none, none, none) -> (tensor<4x1x3x3xf32>, none)
  // CHECK: return
}

// -----

func @test_rnn_all_results_no_hidden_size(%arg0: tensor<4x3x2xf32>, %arg1: tensor<1x12x2xf32>, %arg2: tensor<1x12x3xf32>) -> tensor<*xf32> {
  %cst = constant unit
  %Y, %Y_h = "onnx.RNN"(%arg0, %arg1, %arg2, %cst, %cst, %cst) : (tensor<4x3x2xf32>, tensor<1x12x2xf32>, tensor<1x12x3xf32>, none, none, none) -> (tensor<*xf32>, tensor<*xf32>)
  return %Y_h : tensor<*xf32>

  // CHECK-LABEL: test_rnn_all_results_no_hidden_size
  // CHECK: %{{.*}}, [[RES:%.+]] = "onnx.RNN"(%arg0, %arg1, %arg2, %cst, %cst, %cst) {hidden_size = 3 : si64} : (tensor<4x3x2xf32>, tensor<1x12x2xf32>, tensor<1x12x3xf32>, none, none, none) -> (tensor<4x1x3x3xf32>, tensor<1x3x3xf32>)
  // CHECK: return [[RES]] : tensor<1x3x3xf32>
}

// -----

func @test_rnn_all_results_unknown_dims(%arg0: tensor<?x?x?xf32>, %arg1: tensor<?x?x?xf32>, %arg2: tensor<?x?x?xf32>) -> tensor<*xf32> {
  %cst = constant unit
  %Y, %Y_h = "onnx.RNN"(%arg0, %arg1, %arg2, %cst, %cst, %cst) : (tensor<?x?x?xf32>, tensor<?x?x?xf32>, tensor<?x?x?xf32>, none, none, none) -> (tensor<*xf32>, tensor<*xf32>)
  return %Y_h : tensor<*xf32>

  // CHECK-LABEL: test_rnn_all_results_unknown_dims
  // CHECK: %{{.*}}, [[RES:%.+]] = "onnx.RNN"(%arg0, %arg1, %arg2, %cst, %cst, %cst) : (tensor<?x?x?xf32>, tensor<?x?x?xf32>, tensor<?x?x?xf32>, none, none, none) -> (tensor<?x1x?x?xf32>, tensor<1x?x?xf32>)
  // CHECK: return [[RES]] : tensor<1x?x?xf32>
}

// -----

func @test_gru_all_results(%arg0: tensor<4x3x2xf32>, %arg1: tensor<1x12x2xf32>, %arg2: tensor<1x12x3xf32>) -> tensor<*xf32> {
  %cst = constant unit
  %Y, %Y_h = "onnx.GRU"(%arg0, %arg1, %arg2, %cst, %cst, %cst) {hidden_size = 3 : si64} : (tensor<4x3x2xf32>, tensor<1x12x2xf32>, tensor<1x12x3xf32>, none, none, none) -> (tensor<*xf32>, tensor<*xf32>)
  return %Y_h : tensor<*xf32>

  // CHECK-LABEL: test_gru_all_results
  // CHECK: %{{.*}}, [[RES:%.+]] = "onnx.GRU"(%arg0, %arg1, %arg2, %cst, %cst, %cst) {hidden_size = 3 : si64} : (tensor<4x3x2xf32>, tensor<1x12x2xf32>, tensor<1x12x3xf32>, none, none, none) -> (tensor<4x1x3x3xf32>, tensor<1x3x3xf32>)
  // CHECK: return [[RES]] : tensor<1x3x3xf32>
}

// -----

func @test_gru_no_results(%arg0: tensor<4x3x2xf32>, %arg1: tensor<1x12x2xf32>, %arg2: tensor<1x12x3xf32>) -> () {
  %cst = constant unit
  %Y, %Y_h = "onnx.GRU"(%arg0, %arg1, %arg2, %cst, %cst, %cst) {hidden_size = 3 : si64} : (tensor<4x3x2xf32>, tensor<1x12x2xf32>, tensor<1x12x3xf32>, none, none, none) -> (none, none)
  return

  // CHECK-LABEL: test_gru_no_results
  // CHECK: %{{.*}}, [[RES:%.+]] = "onnx.GRU"(%arg0, %arg1, %arg2, %cst, %cst, %cst) {hidden_size = 3 : si64} : (tensor<4x3x2xf32>, tensor<1x12x2xf32>, tensor<1x12x3xf32>, none, none, none) -> (none, none)
  // CHECK: return
}

// -----

func @test_gru_missing_first_result(%arg0: tensor<4x3x2xf32>, %arg1: tensor<1x12x2xf32>, %arg2: tensor<1x12x3xf32>) -> tensor<*xf32> {
  %cst = constant unit
  %Y, %Y_h = "onnx.GRU"(%arg0, %arg1, %arg2, %cst, %cst, %cst) {hidden_size = 3 : si64} : (tensor<4x3x2xf32>, tensor<1x12x2xf32>, tensor<1x12x3xf32>, none, none, none) -> (none, tensor<*xf32>)
  return %Y_h : tensor<*xf32>

  // CHECK-LABEL: test_gru_missing_first_result
  // CHECK: %{{.*}}, [[RES:%.+]] = "onnx.GRU"(%arg0, %arg1, %arg2, %cst, %cst, %cst) {hidden_size = 3 : si64} : (tensor<4x3x2xf32>, tensor<1x12x2xf32>, tensor<1x12x3xf32>, none, none, none) -> (none, tensor<1x3x3xf32>)
  // CHECK: return [[RES]] : tensor<1x3x3xf32>
}

// -----

func @test_gru_missing_trailing_result(%arg0: tensor<4x3x2xf32>, %arg1: tensor<1x12x2xf32>, %arg2: tensor<1x12x3xf32>) -> () {
  %cst = constant unit
  %Y, %Y_h = "onnx.GRU"(%arg0, %arg1, %arg2, %cst, %cst, %cst) {hidden_size = 3 : si64} : (tensor<4x3x2xf32>, tensor<1x12x2xf32>, tensor<1x12x3xf32>, none, none, none) -> (tensor<*xf32>, none)
  return

  // CHECK-LABEL: test_gru_missing_trailing_result
  // CHECK: %{{.*}}, [[RES:%.+]] = "onnx.GRU"(%arg0, %arg1, %arg2, %cst, %cst, %cst) {hidden_size = 3 : si64} : (tensor<4x3x2xf32>, tensor<1x12x2xf32>, tensor<1x12x3xf32>, none, none, none) -> (tensor<4x1x3x3xf32>, none)
  // CHECK: return
}

// -----

func @test_gru_all_results_no_hidden_size(%arg0: tensor<4x3x2xf32>, %arg1: tensor<1x12x2xf32>, %arg2: tensor<1x12x3xf32>) -> tensor<*xf32> {
  %cst = constant unit
  %Y, %Y_h = "onnx.GRU"(%arg0, %arg1, %arg2, %cst, %cst, %cst) : (tensor<4x3x2xf32>, tensor<1x12x2xf32>, tensor<1x12x3xf32>, none, none, none) -> (tensor<*xf32>, tensor<*xf32>)
  return %Y_h : tensor<*xf32>

  // CHECK-LABEL: test_gru_all_results_no_hidden_size
  // CHECK: %{{.*}}, [[RES:%.+]] = "onnx.GRU"(%arg0, %arg1, %arg2, %cst, %cst, %cst) {hidden_size = 3 : si64} : (tensor<4x3x2xf32>, tensor<1x12x2xf32>, tensor<1x12x3xf32>, none, none, none) -> (tensor<4x1x3x3xf32>, tensor<1x3x3xf32>)
  // CHECK: return [[RES]] : tensor<1x3x3xf32>
}

// -----

func @test_gru_all_results_unknown_dims(%arg0: tensor<?x?x?xf32>, %arg1: tensor<?x?x?xf32>, %arg2: tensor<?x?x?xf32>) -> tensor<*xf32> {
  %cst = constant unit
  %Y, %Y_h = "onnx.GRU"(%arg0, %arg1, %arg2, %cst, %cst, %cst) : (tensor<?x?x?xf32>, tensor<?x?x?xf32>, tensor<?x?x?xf32>, none, none, none) -> (tensor<*xf32>, tensor<*xf32>)
  return %Y_h : tensor<*xf32>

  // CHECK-LABEL: test_gru_all_results_unknown_dims
  // CHECK: %{{.*}}, [[RES:%.+]] = "onnx.GRU"(%arg0, %arg1, %arg2, %cst, %cst, %cst) : (tensor<?x?x?xf32>, tensor<?x?x?xf32>, tensor<?x?x?xf32>, none, none, none) -> (tensor<?x1x?x?xf32>, tensor<1x?x?xf32>)
  // CHECK: return [[RES]] : tensor<1x?x?xf32>
}

// -----

func @test_lstm_all_results(%arg0: tensor<4x3x2xf32>, %arg1: tensor<1x12x2xf32>, %arg2: tensor<1x12x3xf32>) -> tensor<*xf32> {
  %cst = constant unit
  %Y, %Y_h, %Y_c = "onnx.LSTM"(%arg0, %arg1, %arg2, %cst, %cst, %cst, %cst, %cst) {hidden_size = 3 : si64} : (tensor<4x3x2xf32>, tensor<1x12x2xf32>, tensor<1x12x3xf32>, none, none, none, none, none) -> (tensor<*xf32>, tensor<*xf32>, tensor<*xf32>)
  return %Y_h : tensor<*xf32>

  // CHECK-LABEL: test_lstm_all_results
  // CHECK: %{{.*}}, [[RES:%.+]], %{{.*}} = "onnx.LSTM"(%arg0, %arg1, %arg2, %cst, %cst, %cst, %cst, %cst) {hidden_size = 3 : si64} : (tensor<4x3x2xf32>, tensor<1x12x2xf32>, tensor<1x12x3xf32>, none, none, none, none, none) -> (tensor<4x1x3x3xf32>, tensor<1x3x3xf32>, tensor<1x3x3xf32>)
  // CHECK: return [[RES]] : tensor<1x3x3xf32>
}

// -----

func @test_lstm_no_results(%arg0: tensor<4x3x2xf32>, %arg1: tensor<1x12x2xf32>, %arg2: tensor<1x12x3xf32>) -> () {
  %cst = constant unit
  %Y, %Y_h, %Y_c = "onnx.LSTM"(%arg0, %arg1, %arg2, %cst, %cst, %cst, %cst, %cst) {hidden_size = 3 : si64} : (tensor<4x3x2xf32>, tensor<1x12x2xf32>, tensor<1x12x3xf32>, none, none, none, none, none) -> (none, none, none)
  return

  // CHECK-LABEL: test_lstm_no_results
  // CHECK: %{{.*}}, [[RES:%.+]], %{{.*}} = "onnx.LSTM"(%arg0, %arg1, %arg2, %cst, %cst, %cst, %cst, %cst) {hidden_size = 3 : si64} : (tensor<4x3x2xf32>, tensor<1x12x2xf32>, tensor<1x12x3xf32>, none, none, none, none, none) -> (none, none, none)
  // CHECK: return
}

// -----

func @test_lstm_missing_first_result(%arg0: tensor<4x3x2xf32>, %arg1: tensor<1x12x2xf32>, %arg2: tensor<1x12x3xf32>) -> tensor<*xf32> {
  %cst = constant unit
  %Y, %Y_h, %Y_c = "onnx.LSTM"(%arg0, %arg1, %arg2, %cst, %cst, %cst, %cst, %cst) {hidden_size = 3 : si64} : (tensor<4x3x2xf32>, tensor<1x12x2xf32>, tensor<1x12x3xf32>, none, none, none, none, none) -> (none, tensor<*xf32>, tensor<*xf32>)
  return %Y_h : tensor<*xf32>

  // CHECK-LABEL: test_lstm_missing_first_result
  // CHECK: %{{.*}}, [[RES:%.+]], %{{.*}} = "onnx.LSTM"(%arg0, %arg1, %arg2, %cst, %cst, %cst, %cst, %cst) {hidden_size = 3 : si64} : (tensor<4x3x2xf32>, tensor<1x12x2xf32>, tensor<1x12x3xf32>, none, none, none, none, none) -> (none, tensor<1x3x3xf32>, tensor<1x3x3xf32>)
  // CHECK: return [[RES]] : tensor<1x3x3xf32>
}

// -----

func @test_lstm_missing_trailing_result(%arg0: tensor<4x3x2xf32>, %arg1: tensor<1x12x2xf32>, %arg2: tensor<1x12x3xf32>) -> tensor<*xf32> {
  %cst = constant unit
  %Y, %Y_h, %Y_c = "onnx.LSTM"(%arg0, %arg1, %arg2, %cst, %cst, %cst, %cst, %cst) {hidden_size = 3 : si64} : (tensor<4x3x2xf32>, tensor<1x12x2xf32>, tensor<1x12x3xf32>, none, none, none, none, none) -> (tensor<*xf32>, tensor<*xf32>, none)
  return %Y_h : tensor<*xf32>

  // CHECK-LABEL: test_lstm_missing_trailing_result
  // CHECK: %{{.*}}, [[RES:%.+]], %{{.*}} = "onnx.LSTM"(%arg0, %arg1, %arg2, %cst, %cst, %cst, %cst, %cst) {hidden_size = 3 : si64} : (tensor<4x3x2xf32>, tensor<1x12x2xf32>, tensor<1x12x3xf32>, none, none, none, none, none) -> (tensor<4x1x3x3xf32>, tensor<1x3x3xf32>, none)
  // CHECK: return [[RES]] : tensor<1x3x3xf32>
}

// -----

func @test_lstm_all_results_no_hidden_size(%arg0: tensor<4x3x2xf32>, %arg1: tensor<1x12x2xf32>, %arg2: tensor<1x12x3xf32>) -> tensor<*xf32> {
  %cst = constant unit
  %Y, %Y_h, %Y_c = "onnx.LSTM"(%arg0, %arg1, %arg2, %cst, %cst, %cst, %cst, %cst) : (tensor<4x3x2xf32>, tensor<1x12x2xf32>, tensor<1x12x3xf32>, none, none, none, none, none) -> (tensor<*xf32>, tensor<*xf32>, tensor<*xf32>)
  return %Y_h : tensor<*xf32>

  // CHECK-LABEL: test_lstm_all_results_no_hidden_size
  // CHECK: %{{.*}}, [[RES:%.+]], %{{.*}} = "onnx.LSTM"(%arg0, %arg1, %arg2, %cst, %cst, %cst, %cst, %cst) {hidden_size = 3 : si64} : (tensor<4x3x2xf32>, tensor<1x12x2xf32>, tensor<1x12x3xf32>, none, none, none, none, none) -> (tensor<4x1x3x3xf32>, tensor<1x3x3xf32>, tensor<1x3x3xf32>)
  // CHECK: return [[RES]] : tensor<1x3x3xf32>
}

// -----

func @test_lstm_all_results_unknown_dims(%arg0: tensor<?x?x?xf32>, %arg1: tensor<?x?x?xf32>, %arg2: tensor<?x?x?xf32>) -> tensor<*xf32> {
  %cst = constant unit
  %Y, %Y_h, %Y_c = "onnx.LSTM"(%arg0, %arg1, %arg2, %cst, %cst, %cst, %cst, %cst) : (tensor<?x?x?xf32>, tensor<?x?x?xf32>, tensor<?x?x?xf32>, none, none, none, none, none) -> (tensor<*xf32>, tensor<*xf32>, tensor<*xf32>)
  return %Y_h : tensor<*xf32>

  // CHECK-LABEL: test_lstm_all_results_unknown_dims
  // CHECK: %{{.*}}, [[RES:%.+]], %{{.*}} = "onnx.LSTM"(%arg0, %arg1, %arg2, %cst, %cst, %cst, %cst, %cst) : (tensor<?x?x?xf32>, tensor<?x?x?xf32>, tensor<?x?x?xf32>, none, none, none, none, none) -> (tensor<?x1x?x?xf32>, tensor<1x?x?xf32>, tensor<1x?x?xf32>)
  // CHECK: return [[RES]] : tensor<1x?x?xf32>
}

// -----

func @test_split_1(%arg0 : tensor<16x32x64xf32>) -> tensor<*xf32> {
  %0, %1 = "onnx.Split"(%arg0) { axis = 1 : si64} : (tensor<16x32x64xf32>) -> (tensor<*xf32>, tensor<*xf32>)
  "std.return"(%0) : (tensor<*xf32>) -> ()

  // CHECK-LABEL: test_split_1
  // CHECK: [[RES:%.+]]:2 = "onnx.Split"(%arg0) {axis = 1 : si64} : (tensor<16x32x64xf32>) -> (tensor<16x16x64xf32>, tensor<16x16x64xf32>)
  // CHECK: return [[RES]]#0 : tensor<16x16x64xf32>
}

// -----

func @test_split_2(%arg0 : tensor<16x32x64xf32>) -> tensor<*xf32> {
  %0, %1 = "onnx.Split"(%arg0) { axis = -2 : si64} : (tensor<16x32x64xf32>) -> (tensor<*xf32>, tensor<*xf32>)
  "std.return"(%0) : (tensor<*xf32>) -> ()

  // CHECK-LABEL: test_split_2
  // CHECK: [[RES:%.+]]:2 = "onnx.Split"(%arg0) {axis = 1 : si64} : (tensor<16x32x64xf32>) -> (tensor<16x16x64xf32>, tensor<16x16x64xf32>)
  // CHECK: return [[RES]]#0 : tensor<16x16x64xf32>
}

// -----

func @test_split_3(%arg0 : tensor<16x32x64xf32>) -> tensor<*xf32> {
  %0, %1 = "onnx.Split"(%arg0) {axis = 1 : si64, split = [2, 30]} : (tensor<16x32x64xf32>) -> (tensor<*xf32>, tensor<*xf32>)
  "std.return"(%0) : (tensor<*xf32>) -> ()

  // CHECK-LABEL: test_split_3
  // CHECK: [[RES:%.+]]:2 = "onnx.Split"(%arg0) {axis = 1 : si64, split = [2, 30]} : (tensor<16x32x64xf32>) -> (tensor<16x2x64xf32>, tensor<16x30x64xf32>)
  // CHECK: return [[RES]]#0 : tensor<16x2x64xf32>
}

// -----

func @test_split_4(%arg0 : tensor<16x?x64xf32>) -> tensor<*xf32> {
  %0, %1 = "onnx.Split"(%arg0) {axis = 1 : si64, split = [2, 30]} : (tensor<16x?x64xf32>) -> (tensor<*xf32>, tensor<*xf32>)
  "std.return"(%0) : (tensor<*xf32>) -> ()

  // CHECK-LABEL: test_split_4
  // CHECK: [[RES:%.+]]:2 = "onnx.Split"(%arg0) {axis = 1 : si64, split = [2, 30]} : (tensor<16x?x64xf32>) -> (tensor<16x2x64xf32>, tensor<16x30x64xf32>)
  // CHECK: return [[RES]]#0 : tensor<16x2x64xf32>
}

// -----

func @test_split_5(%arg0 : tensor<16x?x64xf32>) -> tensor<*xf32> {
  %0, %1 = "onnx.Split"(%arg0) {axis = 1 : si64} : (tensor<16x?x64xf32>) -> (tensor<*xf32>, tensor<*xf32>)
  "std.return"(%0) : (tensor<*xf32>) -> ()

  // CHECK-LABEL: test_split_5
  // CHECK: [[RES:%.+]]:2 = "onnx.Split"(%arg0) {axis = 1 : si64} : (tensor<16x?x64xf32>) -> (tensor<16x?x64xf32>, tensor<16x?x64xf32>)
  // CHECK: return [[RES]]#0 : tensor<16x?x64xf32>
}

// -----

func @test_squeeze(%arg0 : tensor<16x1x32x1x64xf32>) -> tensor<*xf32> {
  %0 = "onnx.Squeeze"(%arg0) { axes = [1]} : (tensor<16x1x32x1x64xf32>) -> (tensor<*xf32>)
  "std.return"(%0) : (tensor<*xf32>) -> ()

  // CHECK-LABEL: test_squeeze
  // CHECK: [[RES:%.+]] = "onnx.Squeeze"(%arg0) {axes = [1]} : (tensor<16x1x32x1x64xf32>) -> tensor<16x32x1x64xf32>
  // CHECK: return [[RES]] : tensor<16x32x1x64xf32>
}

// -----

func @test_squeeze_negative_axis(%arg0 : tensor<16x1x32x1x64xf32>) -> tensor<*xf32> {
  %0 = "onnx.Squeeze"(%arg0) { axes = [-2]} : (tensor<16x1x32x1x64xf32>) -> (tensor<*xf32>)
  "std.return"(%0) : (tensor<*xf32>) -> ()

  // CHECK-LABEL: test_squeeze_negative_axis
  // CHECK: [[RES:%.+]] = "onnx.Squeeze"(%arg0) {axes = [3]} : (tensor<16x1x32x1x64xf32>) -> tensor<16x1x32x64xf32>
  // CHECK: return [[RES]] : tensor<16x1x32x64xf32>
}

// -----

func @test_squeeze_mix(%arg0 : tensor<16x1x32x1x64xf32>) -> tensor<*xf32> {
  %0 = "onnx.Squeeze"(%arg0) { axes = [1, -2]} : (tensor<16x1x32x1x64xf32>) -> (tensor<*xf32>)
  "std.return"(%0) : (tensor<*xf32>) -> ()

  // CHECK-LABEL: test_squeeze_mix
  // CHECK: [[RES:%.+]] = "onnx.Squeeze"(%arg0) {axes = [1, 3]} : (tensor<16x1x32x1x64xf32>) -> tensor<16x32x64xf32>
  // CHECK: return [[RES]] : tensor<16x32x64xf32>
}

//===----------------------------------------------------------------------===//
/// Test the cast op inference.
//===----------------------------------------------------------------------===//

func @test_cast_1(%arg0 : tensor<2x3x4xf32>) -> tensor<*xf32> {
  %1 = "onnx.Cast"(%arg0) {to = f32} : (tensor<2x3x4xf32>) -> tensor<*xf32>
  "std.return"(%1) : (tensor<*xf32>) -> ()

  // CHECK-LABEL: test_cast_1
  // CHECK: [[RES:%.+]] = "onnx.Cast"(%arg0) {to = f32} : (tensor<2x3x4xf32>) -> tensor<2x3x4xf32>
  // CHECK: return [[RES]] : tensor<2x3x4xf32>
}

func @test_cast_2(%arg0 : tensor<2x3x4xf32>) -> tensor<*xui8> {
  %1 = "onnx.Cast"(%arg0) {to = ui8} : (tensor<2x3x4xf32>) -> tensor<*xui8>
  "std.return"(%1) : (tensor<*xui8>) -> ()

  // CHECK-LABEL: test_cast_2
  // CHECK: [[RES:%.+]] = "onnx.Cast"(%arg0) {to = ui8} : (tensor<2x3x4xf32>) -> tensor<2x3x4xui8>
  // CHECK: return [[RES]] : tensor<2x3x4xui8>
}

func @test_cast_3(%arg0 : tensor<2x3x4xf32>) -> tensor<*xi8> {
  %1 = "onnx.Cast"(%arg0) {to = i8} : (tensor<2x3x4xf32>) -> tensor<*xi8>
  "std.return"(%1) : (tensor<*xi8>) -> ()

  // CHECK-LABEL: test_cast_3
  // CHECK: [[RES:%.+]] = "onnx.Cast"(%arg0) {to = i8} : (tensor<2x3x4xf32>) -> tensor<2x3x4xi8>
  // CHECK: return [[RES]] : tensor<2x3x4xi8>
}

func @test_cast_10(%arg0 : tensor<2x3x4xf32>) -> tensor<*xf16> {
  %1 = "onnx.Cast"(%arg0) {to = f16} : (tensor<2x3x4xf32>) -> tensor<*xf16>
  "std.return"(%1) : (tensor<*xf16>) -> ()

  // CHECK-LABEL: test_cast_10
  // CHECK: [[RES:%.+]] = "onnx.Cast"(%arg0) {to = f16} : (tensor<2x3x4xf32>) -> tensor<2x3x4xf16>
  // CHECK: return [[RES]] : tensor<2x3x4xf16>
}

//===----------------------------------------------------------------------===//
/// Test the quantization op inferences.
//===----------------------------------------------------------------------===//

// TOFIX
// This test case is commented out because the #1 output should be tensor<f32>
// but tensor<i8> is generated
func @test_dyn_quantize_linear_1(%arg0 : tensor<5x2x3x4xf32>) -> tensor<*xui8> {
 %1:3 = "onnx.DynamicQuantizeLinear"(%arg0) {} : (tensor<5x2x3x4xf32>) -> (tensor<*xui8>, tensor<*xf32>, tensor<*xui8>)
 "std.return"(%1#0) {} : (tensor<*xui8>) -> ()

 // CHECK-LABEL: test_dyn_quantize_linear_1
 // CHECK: [[RES:%.+]], {{.*}}, {{.*}} = "onnx.DynamicQuantizeLinear"(%arg0) : (tensor<5x2x3x4xf32>) -> (tensor<5x2x3x4xui8>, tensor<f32>, tensor<ui8>)
 // CHECK: return [[RES]] : tensor<5x2x3x4xui8>
}

func @test_quantize_linear_1(%arg0 : tensor<5x2x3x4xf32>, %arg1 : tensor<f32>, %arg2 : tensor<i8>) -> tensor<*xi8> {
  %1 = "onnx.QuantizeLinear"(%arg0, %arg1, %arg2) {} : (tensor<5x2x3x4xf32>, tensor<f32>, tensor<i8>) -> tensor<*xi8>
  "std.return"(%1) {} : (tensor<*xi8>) -> ()

  // CHECK-LABEL: test_quantize_linear_1
  // CHECK: [[RES:%.+]] = "onnx.QuantizeLinear"(%arg0, %arg1, %arg2) : (tensor<5x2x3x4xf32>, tensor<f32>, tensor<i8>) -> tensor<5x2x3x4xi8>
  // CHECK: return [[RES]] : tensor<5x2x3x4xi8>
}

func @test_dequantize_linear_1(%arg0 : tensor<5x2x3x4xi8>, %arg1 : tensor<f32>, %arg2 : tensor<i8>) -> tensor<*xf32> {
  %1 = "onnx.DequantizeLinear"(%arg0, %arg1, %arg2) {} : (tensor<5x2x3x4xi8>, tensor<f32>, tensor<i8>) -> tensor<*xf32>
  "std.return"(%1) {} : (tensor<*xf32>) -> ()

  // CHECK-LABEL: test_dequantize_linear_1
  // CHECK: [[RES:%.+]] = "onnx.DequantizeLinear"(%arg0, %arg1, %arg2) : (tensor<5x2x3x4xi8>, tensor<f32>, tensor<i8>) -> tensor<5x2x3x4xf32>
  // CHECK: return [[RES]] : tensor<5x2x3x4xf32>
}

//===----------------------------------------------------------------------===//
/// Test shape inference for ConvInteger operation and all its attributes.
//===----------------------------------------------------------------------===//

/// Default and required attributes for 1-D convolution.

func @test_convinteger_0(%arg0 : tensor<1x2x32xi8>, %arg1 : tensor<5x2x6xi8>, %arg2 : tensor<i8>, %arg3 : tensor<i8>) -> tensor<*xi32> {
  %0 = "onnx.ConvInteger"(%arg0, %arg1, %arg2, %arg3) {auto_pad = "NOTSET", group = 1 : si64} : (tensor<1x2x32xi8>, tensor<5x2x6xi8>, tensor<i8>, tensor<i8>) -> tensor<*xi32>
  "std.return"(%0) : (tensor<*xi32>) -> ()

  // CHECK-LABEL: test_convinteger_0
  // CHECK: [[RES_ATTR:%.+]] = "onnx.ConvInteger"(%arg0, %arg1, %arg2, %arg3) {auto_pad = "NOTSET", dilations = [1], group = 1 : si64, kernel_shape = [6], pads = [0, 0], strides = [1]} : (tensor<1x2x32xi8>, tensor<5x2x6xi8>, tensor<i8>, tensor<i8>) -> tensor<1x5x27xi32>
  // CHECK: return [[RES_ATTR]] : tensor<1x5x27xi32>
}

/// Default and required attributes.

func @test_convinteger_1(%arg0 : tensor<1x2x32x64xi8>, %arg1 : tensor<5x2x6x7xi8>, %arg2 : tensor<i8>, %arg3 : tensor<i8>) -> tensor<*xi32> {
  %0 = "onnx.ConvInteger"(%arg0, %arg1, %arg2, %arg3) {auto_pad = "NOTSET", group = 1 : si64} : (tensor<1x2x32x64xi8>, tensor<5x2x6x7xi8>, tensor<i8>, tensor<i8>) -> tensor<*xi32>
  "std.return"(%0) : (tensor<*xi32>) -> ()

  // CHECK-LABEL: test_convinteger_1
  // CHECK: [[RES_ATTR:%.+]] = "onnx.ConvInteger"(%arg0, %arg1, %arg2, %arg3) {auto_pad = "NOTSET", dilations = [1, 1], group = 1 : si64, kernel_shape = [6, 7], pads = [0, 0, 0, 0], strides = [1, 1]} : (tensor<1x2x32x64xi8>, tensor<5x2x6x7xi8>, tensor<i8>, tensor<i8>) -> tensor<1x5x27x58xi32>
  // CHECK: return [[RES_ATTR]] : tensor<1x5x27x58xi32>
}

/// kernel_shape attribute.

func @test_convinteger_2(%arg0 : tensor<1x2x32x64xi8>, %arg1 : tensor<5x2x6x7xi8>, %arg2 : tensor<i8>, %arg3 : tensor<i8>) -> tensor<*xi32> {
  %0 = "onnx.ConvInteger"(%arg0, %arg1, %arg2, %arg3) {auto_pad = "NOTSET", group = 1 : si64, kernel_shape = [8, 9]} : (tensor<1x2x32x64xi8>, tensor<5x2x6x7xi8>, tensor<i8>, tensor<i8>) -> tensor<*xi32>
  "std.return"(%0) : (tensor<*xi32>) -> ()

  // CHECK-LABEL: test_convinteger_2
  // CHECK: [[RES_ATTR:%.+]] = "onnx.ConvInteger"(%arg0, %arg1, %arg2, %arg3) {auto_pad = "NOTSET", dilations = [1, 1], group = 1 : si64, kernel_shape = [8, 9], pads = [0, 0, 0, 0], strides = [1, 1]} : (tensor<1x2x32x64xi8>, tensor<5x2x6x7xi8>, tensor<i8>, tensor<i8>) -> tensor<1x5x25x56xi32>
  // CHECK: return [[RES_ATTR]] : tensor<1x5x25x56xi32>
}

/// pads attribute.
/// Use pads to make output size equal to input size by adding K - 1 to the result.

func @test_convinteger_3(%arg0 : tensor<1x2x32x64xi8>, %arg1 : tensor<5x2x6x10xi8>, %arg2 : tensor<i8>, %arg3 : tensor<i8>) -> tensor<*xi32> {
  %0 = "onnx.ConvInteger"(%arg0, %arg1, %arg2, %arg3) {auto_pad = "NOTSET", group = 1 : si64, pads = [2, 4, 3, 5]} : (tensor<1x2x32x64xi8>, tensor<5x2x6x10xi8>, tensor<i8>, tensor<i8>) -> tensor<*xi32>
  "std.return"(%0) : (tensor<*xi32>) -> ()

  // CHECK-LABEL: test_convinteger_3
  // CHECK: [[RES_ATTR:%.+]] = "onnx.ConvInteger"(%arg0, %arg1, %arg2, %arg3) {auto_pad = "NOTSET", dilations = [1, 1], group = 1 : si64, kernel_shape = [6, 10], pads = [2, 4, 3, 5], strides = [1, 1]} : (tensor<1x2x32x64xi8>, tensor<5x2x6x10xi8>, tensor<i8>, tensor<i8>) -> tensor<1x5x32x64xi32>
  // CHECK: return [[RES_ATTR]] : tensor<1x5x32x64xi32>
}

/// auto_pad set to SAME_UPPER and SAME_LOWER.

func @test_convinteger_4(%arg0 : tensor<1x2x32x64xi8>, %arg1 : tensor<5x2x6x10xi8>, %arg2 : tensor<i8>, %arg3 : tensor<i8>) -> tensor<*xi32> {
  %0 = "onnx.ConvInteger"(%arg0, %arg1, %arg2, %arg3) {auto_pad = "SAME_UPPER", group = 1 : si64} : (tensor<1x2x32x64xi8>, tensor<5x2x6x10xi8>, tensor<i8>, tensor<i8>) -> tensor<*xi32>
  "std.return"(%0) : (tensor<*xi32>) -> ()

  // CHECK-LABEL: test_convinteger_4
  // CHECK: [[RES_ATTR:%.+]] = "onnx.ConvInteger"(%arg0, %arg1, %arg2, %arg3) {auto_pad = "NOTSET", dilations = [1, 1], group = 1 : si64, kernel_shape = [6, 10], pads = [2, 4, 3, 5], strides = [1, 1]} : (tensor<1x2x32x64xi8>, tensor<5x2x6x10xi8>, tensor<i8>, tensor<i8>) -> tensor<1x5x32x64xi32>
  // CHECK: return [[RES_ATTR]] : tensor<1x5x32x64xi32>
}

func @test_convinteger_5(%arg0 : tensor<1x2x32x64xi8>, %arg1 : tensor<5x2x6x10xi8>, %arg2 : tensor<i8>, %arg3 : tensor<i8>) -> tensor<*xi32> {
  %0 = "onnx.ConvInteger"(%arg0, %arg1, %arg2, %arg3) {auto_pad = "SAME_LOWER", group = 1 : si64} : (tensor<1x2x32x64xi8>, tensor<5x2x6x10xi8>, tensor<i8>, tensor<i8>) -> tensor<*xi32>
  "std.return"(%0) : (tensor<*xi32>) -> ()

  // CHECK-LABEL: test_convinteger_5
  // CHECK: [[RES_ATTR:%.+]] = "onnx.ConvInteger"(%arg0, %arg1, %arg2, %arg3) {auto_pad = "NOTSET", dilations = [1, 1], group = 1 : si64, kernel_shape = [6, 10], pads = [3, 5, 2, 4], strides = [1, 1]} : (tensor<1x2x32x64xi8>, tensor<5x2x6x10xi8>, tensor<i8>, tensor<i8>) -> tensor<1x5x32x64xi32>
  // CHECK: return [[RES_ATTR]] : tensor<1x5x32x64xi32>
}

/// auto_pad set to VALID.

func @test_convinteger_6(%arg0 : tensor<1x2x32x64xi8>, %arg1 : tensor<5x2x6x10xi8>, %arg2 : tensor<i8>, %arg3 : tensor<i8>) -> tensor<*xi32> {
  %0 = "onnx.ConvInteger"(%arg0, %arg1, %arg2, %arg3) {auto_pad = "VALID", group = 1 : si64} : (tensor<1x2x32x64xi8>, tensor<5x2x6x10xi8>, tensor<i8>, tensor<i8>) -> tensor<*xi32>
  "std.return"(%0) : (tensor<*xi32>) -> ()

  // CHECK-LABEL: test_convinteger_6
  // CHECK: [[RES_ATTR:%.+]] = "onnx.ConvInteger"(%arg0, %arg1, %arg2, %arg3) {auto_pad = "NOTSET", dilations = [1, 1], group = 1 : si64, kernel_shape = [6, 10], pads = [0, 0, 0, 0], strides = [1, 1]} : (tensor<1x2x32x64xi8>, tensor<5x2x6x10xi8>, tensor<i8>, tensor<i8>) -> tensor<1x5x27x55xi32>
  // CHECK: return [[RES_ATTR]] : tensor<1x5x27x55xi32>
}

/// With strides attribute.

func @test_convinteger_7(%arg0 : tensor<1x2x32x64xi8>, %arg1 : tensor<5x2x6x7xi8>, %arg2 : tensor<i8>, %arg3 : tensor<i8>) -> tensor<*xi32> {
  %0 = "onnx.ConvInteger"(%arg0, %arg1, %arg2, %arg3) {auto_pad = "NOTSET", group = 1 : si64, strides = [2, 3]} : (tensor<1x2x32x64xi8>, tensor<5x2x6x7xi8>, tensor<i8>, tensor<i8>) -> tensor<*xi32>
  "std.return"(%0) : (tensor<*xi32>) -> ()

  // CHECK-LABEL: test_convinteger_7
  // CHECK: [[RES_ATTR:%.+]] = "onnx.ConvInteger"(%arg0, %arg1, %arg2, %arg3) {auto_pad = "NOTSET", dilations = [1, 1], group = 1 : si64, kernel_shape = [6, 7], pads = [0, 0, 0, 0], strides = [2, 3]} : (tensor<1x2x32x64xi8>, tensor<5x2x6x7xi8>, tensor<i8>, tensor<i8>) -> tensor<1x5x14x20xi32>
  // CHECK: return [[RES_ATTR]] : tensor<1x5x14x20xi32>
}

/// auto_pad set to SAME_UPPER with strides attribute.
/// The auto_pad will pas as if stride is equal to 1.

func @test_convinteger_8(%arg0 : tensor<1x2x32x64xi8>, %arg1 : tensor<5x2x6x7xi8>, %arg2 : tensor<i8>, %arg3 : tensor<i8>) -> tensor<*xi32> {
  %0 = "onnx.ConvInteger"(%arg0, %arg1, %arg2, %arg3) {auto_pad = "SAME_UPPER", group = 1 : si64, strides = [2, 3]} : (tensor<1x2x32x64xi8>, tensor<5x2x6x7xi8>, tensor<i8>, tensor<i8>) -> tensor<*xi32>
  "std.return"(%0) : (tensor<*xi32>) -> ()

  // CHECK-LABEL: test_convinteger_8
  // CHECK: [[RES_ATTR:%.+]] = "onnx.ConvInteger"(%arg0, %arg1, %arg2, %arg3) {auto_pad = "NOTSET", dilations = [1, 1], group = 1 : si64, kernel_shape = [6, 7], pads = [2, 3, 2, 3], strides = [2, 3]} : (tensor<1x2x32x64xi8>, tensor<5x2x6x7xi8>, tensor<i8>, tensor<i8>) -> tensor<1x5x16x22xi32>
  // CHECK: return [[RES_ATTR]] : tensor<1x5x16x22xi32>
}

/// dilations attribute.

func @test_convinteger_9(%arg0 : tensor<1x2x32x64xi8>, %arg1 : tensor<5x2x6x7xi8>, %arg2 : tensor<i8>, %arg3 : tensor<i8>) -> tensor<*xi32> {
  %0 = "onnx.ConvInteger"(%arg0, %arg1, %arg2, %arg3) {auto_pad = "NOTSET", group = 1 : si64, dilations = [2, 3]} : (tensor<1x2x32x64xi8>, tensor<5x2x6x7xi8>, tensor<i8>, tensor<i8>) -> tensor<*xi32>
  "std.return"(%0) : (tensor<*xi32>) -> ()

  // CHECK-LABEL: test_convinteger_9
  // CHECK: [[RES_ATTR:%.+]] = "onnx.ConvInteger"(%arg0, %arg1, %arg2, %arg3) {auto_pad = "NOTSET", dilations = [2, 3], group = 1 : si64, kernel_shape = [6, 7], pads = [0, 0, 0, 0], strides = [1, 1]} : (tensor<1x2x32x64xi8>, tensor<5x2x6x7xi8>, tensor<i8>, tensor<i8>) -> tensor<1x5x22x46xi32>
  // CHECK: return [[RES_ATTR]] : tensor<1x5x22x46xi32>
}

/// dilations attribute with stride.

func @test_convinteger_10(%arg0 : tensor<1x2x32x64xi8>, %arg1 : tensor<5x2x6x7xi8>, %arg2 : tensor<i8>, %arg3 : tensor<i8>) -> tensor<*xi32> {
  %0 = "onnx.ConvInteger"(%arg0, %arg1, %arg2, %arg3) {auto_pad = "NOTSET", group = 1 : si64, dilations = [2, 3], strides = [2, 2]} : (tensor<1x2x32x64xi8>, tensor<5x2x6x7xi8>, tensor<i8>, tensor<i8>) -> tensor<*xi32>
  "std.return"(%0) : (tensor<*xi32>) -> ()

  // CHECK-LABEL: test_convinteger_10
  // CHECK: [[RES_ATTR:%.+]] = "onnx.ConvInteger"(%arg0, %arg1, %arg2, %arg3) {auto_pad = "NOTSET", dilations = [2, 3], group = 1 : si64, kernel_shape = [6, 7], pads = [0, 0, 0, 0], strides = [2, 2]} : (tensor<1x2x32x64xi8>, tensor<5x2x6x7xi8>, tensor<i8>, tensor<i8>) -> tensor<1x5x11x23xi32>
  // CHECK: return [[RES_ATTR]] : tensor<1x5x11x23xi32>
}

/// dilations attribute with auto_pad set to SAME_UPPER.

func @test_convinteger_11(%arg0 : tensor<1x2x32x64xi8>, %arg1 : tensor<5x2x6x7xi8>, %arg2 : tensor<i8>, %arg3 : tensor<i8>) -> tensor<*xi32> {
  %0 = "onnx.ConvInteger"(%arg0, %arg1, %arg2, %arg3) {auto_pad = "SAME_UPPER", group = 1 : si64, dilations = [2, 3]} : (tensor<1x2x32x64xi8>, tensor<5x2x6x7xi8>, tensor<i8>, tensor<i8>) -> tensor<*xi32>
  "std.return"(%0) : (tensor<*xi32>) -> ()

  // CHECK-LABEL: test_convinteger_11
  // CHECK: [[RES_ATTR:%.+]] = "onnx.ConvInteger"(%arg0, %arg1, %arg2, %arg3) {auto_pad = "NOTSET", dilations = [2, 3], group = 1 : si64, kernel_shape = [6, 7], pads = [5, 9, 5, 9], strides = [1, 1]} : (tensor<1x2x32x64xi8>, tensor<5x2x6x7xi8>, tensor<i8>, tensor<i8>) -> tensor<1x5x32x64xi32>
  // CHECK: return [[RES_ATTR]] : tensor<1x5x32x64xi32>
}

// -----

func @test_shape(%arg0: tensor<?x3x2xf32>) -> tensor<*xi64> {
  %0 = "onnx.Shape"(%arg0) : (tensor<?x3x2xf32>) -> tensor<*xi64>
  return %0 : tensor<*xi64>

  // CHECK-LABEL: test_shape
  // CHECK: [[RES:%.+]] = "onnx.Shape"(%arg0) : (tensor<?x3x2xf32>) -> tensor<3xi64>
  // CHECK: return [[RES]] : tensor<3xi64>
}

// -----

func @test_tile_dynamic(%arg0 : tensor<5x5x1x32xf32>, %arg1 : tensor<4xi64>) -> tensor<*xf32> {
  %0 = "onnx.Tile"(%arg0, %arg1) : (tensor<5x5x1x32xf32>, tensor<4xi64>) -> tensor<*xf32>
  "std.return"(%0) : (tensor<*xf32>) -> ()

  // CHECK-LABEL: test_tile_dynamic
  // CHECK: [[RES:%.+]] = "onnx.Tile"(%arg0, %arg1) : (tensor<5x5x1x32xf32>, tensor<4xi64>) -> tensor<?x?x?x?xf32>
  // CHECK: return [[RES]] : tensor<?x?x?x?xf32>
}

// -----

func @test_tile_constant(%arg0 : tensor<5x5x1x32xf32>) -> tensor<*xf32> {
  %0 = "onnx.Constant"() {value = dense<[5, 5, 16, 2]> : tensor<4xi64> } : () -> tensor<4xi64>
  %1 = "onnx.Tile"(%arg0, %0) : (tensor<5x5x1x32xf32>, tensor<4xi64>) -> tensor<*xf32>
  "std.return"(%1) : (tensor<*xf32>) -> ()

  // CHECK-LABEL: test_tile_constant
  // CHECK: [[RES:%.+]] = "onnx.Tile"(%arg0, %0) : (tensor<5x5x1x32xf32>, tensor<4xi64>) -> tensor<25x25x16x64xf32>
  // CHECK: return [[RES]] : tensor<25x25x16x64xf32>
}

// -----

func @test_gather_axis0(%arg0 : tensor<3x3xf32>, %arg1 : tensor<1x2xi64>) -> tensor<*xf32> {
  %0 = "onnx.Gather"(%arg0, %arg1) {axis = 0 : si64} : (tensor<3x3xf32>, tensor<1x2xi64>) -> tensor<*xf32>
  "std.return"(%0) : (tensor<*xf32>) -> ()

  // CHECK-LABEL: test_gather_axis0
  // CHECK: [[RES:%.+]] = "onnx.Gather"(%arg0, %arg1) {axis = 0 : si64} : (tensor<3x3xf32>, tensor<1x2xi64>) -> tensor<1x2x3xf32>
  // CHECK: return [[RES]] : tensor<1x2x3xf32>
}

// -----

func @test_gather_axis1(%arg0 : tensor<3x3xf32>, %arg1 : tensor<1x2xi64>) -> tensor<*xf32> {
  %0 = "onnx.Gather"(%arg0, %arg1) {axis = 1 : si64} : (tensor<3x3xf32>, tensor<1x2xi64>) -> tensor<*xf32>
  "std.return"(%0) : (tensor<*xf32>) -> ()

  // CHECK-LABEL: test_gather_axis1
  // CHECK: [[RES:%.+]] = "onnx.Gather"(%arg0, %arg1) {axis = 1 : si64} : (tensor<3x3xf32>, tensor<1x2xi64>) -> tensor<3x1x2xf32>
  // CHECK: return [[RES]] : tensor<3x1x2xf32>
}

// -----

func @test_gather_negative_axis(%arg0 : tensor<3x3xf32>, %arg1 : tensor<1x2xi64>) -> tensor<*xf32> {
  %0 = "onnx.Gather"(%arg0, %arg1) {axis = -1 : si64} : (tensor<3x3xf32>, tensor<1x2xi64>) -> tensor<*xf32>
  "std.return"(%0) : (tensor<*xf32>) -> ()

  // CHECK-LABEL: test_gather_negative_axis
  // CHECK: [[RES:%.+]] = "onnx.Gather"(%arg0, %arg1) {axis = 1 : si64} : (tensor<3x3xf32>, tensor<1x2xi64>) -> tensor<3x1x2xf32>
  // CHECK: return [[RES]] : tensor<3x1x2xf32>
}

// -----

func @test_constant_of_shape_empty_tensor(%arg0 : tensor<0xi64>) -> tensor<*xf32> {
  %0 = "onnx.ConstantOfShape"(%arg0) : (tensor<0xi64>) -> tensor<*xf32>
  "std.return"(%0) : (tensor<*xf32>) -> ()

  // CHECK-LABEL: test_constant_of_shape_empty_tensor
  // CHECK: [[RES:%.+]] = "onnx.ConstantOfShape"(%arg0) {value = dense<0.000000e+00> : tensor<1xf32>} : (tensor<0xi64>) -> tensor<f32>
  // CHECK: return [[RES]] : tensor<f32>
}

// -----

func @test_constant_of_shape(%arg0 : tensor<3xi64>) -> tensor<*xf32> {
  %0 = "onnx.ConstantOfShape"(%arg0) {value = dense<[1.0]> : tensor<1xf32>} : (tensor<3xi64>) -> tensor<*xf32>
  "std.return"(%0) : (tensor<*xf32>) -> ()

  // CHECK-LABEL: test_constant_of_shape
  // CHECK: [[RES:%.+]] = "onnx.ConstantOfShape"(%arg0) {value = dense<1.000000e+00> : tensor<1xf32>} : (tensor<3xi64>) -> tensor<?x?x?xf32>
  // CHECK: return [[RES]] : tensor<?x?x?xf32>
}

// -----

func @test_constant_of_shape_constant() -> tensor<*xf32> {
  %0 = "onnx.Constant"() {value = dense<[3, 4, 5]> : tensor<3xi64> } : () -> tensor<3xi64>
  %1 = "onnx.ConstantOfShape"(%0) {value = dense<[1.0]> : tensor<1xf32>} : (tensor<3xi64>) -> tensor<*xf32>
  "std.return"(%1) : (tensor<*xf32>) -> ()

  // CHECK-LABEL: test_constant_of_shape_constant
  // CHECK: [[CONSTANT:%.+]] = "onnx.Constant"() {value = dense<[3, 4, 5]> : tensor<3xi64>} : () -> tensor<3xi64>
  // CHECK: [[RES:%.+]] = "onnx.ConstantOfShape"([[CONSTANT]]) {value = dense<1.000000e+00> : tensor<1xf32>} : (tensor<3xi64>) -> tensor<3x4x5xf32>
  // CHECK: return [[RES]] : tensor<3x4x5xf32>
}

// -----

//===----------------------------------------------------------------------===//
/// Test the shape inferencing for the scaler operation.
//===----------------------------------------------------------------------===//
func @test_scaler_no_scale_int(%arg0: tensor<3xi32>) -> tensor<*xf32> {
  %0 = "onnx.Scaler"(%arg0) {offset = [1986.99939 : f32, 0.99999988 : f32, 0.999999701 : f32]} : (tensor<3xi32>) -> tensor<*xf32>
  "std.return"(%0) : (tensor<*xf32>) -> ()

  // CHECK-LABEL: test_scaler_no_scale_int
  // CHECK: [[RES_ATTR:%.+]] = "onnx.Scaler"(%arg0) {offset = [1986.99939 : f32, 0.99999988 : f32, 0.999999701 : f32]} : (tensor<3xi32>) -> tensor<3xf32>
  // CHECK: return [[RES_ATTR]] : tensor<3xf32>
}

// -----

//===----------------------------------------------------------------------===//
/// Test shape inference for Pow.
//===----------------------------------------------------------------------===//

func @test_pow(%arg0: tensor<1x2x3x4xf32>, %arg1: tensor<f32>) -> tensor<*xf32> {
  %0 = "onnx.Pow"(%arg0, %arg1) : (tensor<1x2x3x4xf32>, tensor<f32>) -> tensor<*xf32>
  "std.return"(%0) : (tensor<*xf32>) -> ()

  // CHECK-LABEL: test_pow
  // CHECK: [[RES:%.+]] = "onnx.Pow"(%arg0, %arg1) : (tensor<1x2x3x4xf32>, tensor<f32>) -> tensor<1x2x3x4xf32>
  // CHECK: return [[RES]] : tensor<1x2x3x4xf32>
}

// -----

//===----------------------------------------------------------------------===//
/// Test shape inference for Erf.
//===----------------------------------------------------------------------===//

func @test_erf(%arg0: tensor<1x2x3x4xf32>) -> tensor<*xf32> {
  %0 = "onnx.Erf"(%arg0) : (tensor<1x2x3x4xf32>) -> tensor<*xf32>
  "std.return"(%0) : (tensor<*xf32>) -> ()

  // CHECK-LABEL: test_erf
  // CHECK: [[RES:%.+]] = "onnx.Erf"(%arg0) : (tensor<1x2x3x4xf32>) -> tensor<1x2x3x4xf32>
  // CHECK: return [[RES]] : tensor<1x2x3x4xf32>
}

// -----

//===----------------------------------------------------------------------===//
/// Test shape inference for Expand.
//===----------------------------------------------------------------------===//

func @test_expand_with_constant(%arg0 : tensor<2x1x6x1xf32>) -> tensor<*xf32> {
  %0 = "onnx.Constant"() {value = dense<[7, 1, 5]> : tensor<3xi64> } : () -> tensor<3xi64>
  %1 = "onnx.Expand"(%arg0, %0) : (tensor<2x1x6x1xf32>, tensor<3xi64>) -> tensor<*xf32>
  "std.return"(%1) : (tensor<*xf32>) -> ()

  // CHECK-LABEL: test_expand_with_constant
  // CHECK: [[RES:%.+]] = "onnx.Expand"(%arg0, %0) : (tensor<2x1x6x1xf32>, tensor<3xi64>) -> tensor<2x7x6x5xf32>
  // CHECK: return [[RES]] : tensor<2x7x6x5xf32>
}

// -----

func @test_expand_with_shape(%arg0 : tensor<2x1x6x1xf32>, %arg1: tensor<6x2xf32>) -> tensor<*xf32> {
  %0 = "onnx.Shape"(%arg1) : (tensor<6x2xf32>) -> tensor<*xi64>
  %1 = "onnx.Expand"(%arg0, %0) : (tensor<2x1x6x1xf32>, tensor<*xi64>) -> tensor<*xf32>
  "std.return"(%1) : (tensor<*xf32>) -> ()

  // CHECK-LABEL: test_expand_with_shape
  // CHECK: [[SHAPE:%.+]] = "onnx.Shape"(%arg1) : (tensor<6x2xf32>) -> tensor<2xi64>
  // CHECK: [[RES:%.+]] = "onnx.Expand"(%arg0, [[SHAPE]]) : (tensor<2x1x6x1xf32>, tensor<2xi64>) -> tensor<2x1x6x2xf32>
  // CHECK: return [[RES]] : tensor<2x1x6x2xf32>
}

// -----

//===----------------------------------------------------------------------===//
/// Test shape inference for ReduceMean.
//===----------------------------------------------------------------------===//

func @test_reduce_mean_1(%arg0: tensor<1x2x3x4xf32>) -> tensor<*xf32> {
  %0 = "onnx.ReduceMean"(%arg0) {axes = [-1], keepdims = 1 : si64} : (tensor<1x2x3x4xf32>) -> tensor<*xf32>
  "std.return"(%0) : (tensor<*xf32>) -> ()

  // CHECK-LABEL: test_reduce_mean_1
  // CHECK: [[RES:%.+]] = "onnx.ReduceMean"(%arg0) {axes = [-1], keepdims = 1 : si64} : (tensor<1x2x3x4xf32>) -> tensor<1x2x3x1xf32>
  // CHECK: return [[RES]] : tensor<1x2x3x1xf32>
}

// -----

func @test_reduce_mean_2(%arg0: tensor<1x2x3x4xf32>) -> tensor<*xf32> {
  %0 = "onnx.ReduceMean"(%arg0) {axes = [2], keepdims = 1 : si64} : (tensor<1x2x3x4xf32>) -> tensor<*xf32>
  "std.return"(%0) : (tensor<*xf32>) -> ()

  // CHECK-LABEL: test_reduce_mean_2
  // CHECK: [[RES:%.+]] = "onnx.ReduceMean"(%arg0) {axes = [2], keepdims = 1 : si64} : (tensor<1x2x3x4xf32>) -> tensor<1x2x1x4xf32>
  // CHECK: return [[RES]] : tensor<1x2x1x4xf32>
}

// -----

func @test_reduce_mean_3(%arg0: tensor<1x2x3x4xf32>) -> tensor<*xf32> {
  %0 = "onnx.ReduceMean"(%arg0) {axes = [-1], keepdims = 0 : si64} : (tensor<1x2x3x4xf32>) -> tensor<*xf32>
  "std.return"(%0) : (tensor<*xf32>) -> ()

  // CHECK-LABEL: test_reduce_mean_3
  // CHECK: [[RES:%.+]] = "onnx.ReduceMean"(%arg0) {axes = [-1], keepdims = 0 : si64} : (tensor<1x2x3x4xf32>) -> tensor<1x2x3xf32>
  // CHECK: return [[RES]] : tensor<1x2x3xf32>
}

// -----

//===----------------------------------------------------------------------===//
/// Test shape inference for ReduceSum.
//===----------------------------------------------------------------------===//

func @test_reduce_sum_1(%arg0: tensor<1x2x3x4xf32>) -> tensor<*xf32> {
  %cst = "onnx.Constant"() {value = dense<[-1]> : tensor<1xi64> } : () -> tensor<1xi64>
  %0 = "onnx.ReduceSum"(%arg0, %cst) {keepdims = 1 : si64, noop_with_empty_axes = 0 : si64} : (tensor<1x2x3x4xf32>, tensor<1xi64>) -> tensor<*xf32>
  "std.return"(%0) : (tensor<*xf32>) -> ()

  // CHECK-LABEL: test_reduce_sum_1
  // CHECK-NEXT [[CST:%.+]] = "onnx.Constant"() {value = dense<-1> : tensor<1xi64>} : () -> tensor<1xi64>
  // CHECK-NEXT [[RES:%.+]] = "onnx.ReduceSum"(%arg0, [[CST]]) {keepdims = 1 : si64, noop_with_empty_axes = 0 : si64} : (tensor<1x2x3x4xf32>, tensor<1xi64>) -> tensor<1x2x3x1xf32>
  // CHECK-NEXT return [[RES]] : tensor<1x2x3x1xf32>
}

// -----

func @test_reduce_sum_2(%arg0: tensor<1x2x3x4xf32>) -> tensor<*xf32> {
  %cst = constant unit
  %0 = "onnx.ReduceSum"(%arg0, %cst) {keepdims = 1 : si64, noop_with_empty_axes = 0 : si64} : (tensor<1x2x3x4xf32>, none) -> tensor<*xf32>
  "std.return"(%0) : (tensor<*xf32>) -> ()

  // CHECK-LABEL: test_reduce_sum_2
  // CHECK-NEXT [[CST:%.+]] = constant unit
  // CHECK-NEXT [[RES:%.+]] = "onnx.ReduceSum"(%arg0, [[CST]]) {keepdims = 1 : si64, noop_with_empty_axes = 0 : si64} : (tensor<1x2x3x4xf32>, none) -> tensor<1x1x1x1xf32>
  // CHECK-NEXT return [[RES]] : tensor<1x1x1x1xf32>
}

// -----

//===----------------------------------------------------------------------===//
/// Test shape inference for Dropout.
//===----------------------------------------------------------------------===//

func @test_dropout(%arg0: tensor<1x2x3x4xf32>, %arg1: tensor<1xf32>, %arg2: tensor<1xi1>) -> (tensor<*xf32>, tensor<*xi1>) {
  %output, %mask = "onnx.Dropout"(%arg0, %arg1, %arg2) {ratio =  1.000000e-01 : f32} : (tensor<1x2x3x4xf32>, tensor<1xf32>, tensor<1xi1>) -> (tensor<*xf32>, tensor<*xi1>)
  "std.return"(%output, %mask) : (tensor<*xf32>, tensor<*xi1>) -> ()

  // CHECK-LABEL: test_dropout
  // CHECK: [[RES:%.+]], [[MASK:%.+]] = "onnx.Dropout"(%arg0, %arg1, %arg2) {ratio =  1.000000e-01 : f32} : (tensor<1x2x3x4xf32>, tensor<1xf32>, tensor<1xi1>) -> (tensor<1x2x3x4xf32>, tensor<1x2x3x4xi1>)
  // CHECK: return [[RES]], [[MASK]] : tensor<1x2x3x4xf32>, tensor<1x2x3x4xi1>
}

// -----

//===----------------------------------------------------------------------===//
/// Test shape inference for OneHotEncoder.
//===----------------------------------------------------------------------===//

func @test_onehotencoder_string1 (%arg0: tensor<20x1x!onnx.String>) -> tensor<*xf32> {
  %0 = "onnx.OneHotEncoder"(%arg0) {cats_strings = ["female", "male"], zeros = 1 : si64} : (tensor<20x1x!onnx.String>) -> tensor<*xf32>
  "std.return"(%0) : (tensor<*xf32>) -> ()

  // CHECK-LABEL: test_onehotencoder_string1
  // CHECK: [[RES:%.+]] = "onnx.OneHotEncoder"(%arg0) {cats_strings = ["female", "male"], zeros = 1 : si64} : (tensor<20x1x!onnx.String>) -> tensor<20x1x2xf32>
  // CHECK: return [[RES]] : tensor<20x1x2xf32>
}

// -----

func @test_onehotencoder_string2 (%arg0: tensor<20x2x!onnx.String>) -> tensor<*xf32> {
  %0 = "onnx.OneHotEncoder"(%arg0) {cats_strings = ["female", "male"], zeros = 1 : si64} : (tensor<20x2x!onnx.String>) -> tensor<*xf32>
  "std.return"(%0) : (tensor<*xf32>) -> ()

  // CHECK-LABEL: test_onehotencoder_string2
  // CHECK: [[RES:%.+]] = "onnx.OneHotEncoder"(%arg0) {cats_strings = ["female", "male"], zeros = 1 : si64} : (tensor<20x2x!onnx.String>) -> tensor<20x2x2xf32>
  // CHECK: return [[RES]] : tensor<20x2x2xf32>
}

// -----

func @test_onehotencoder_float1(%arg0: tensor<20x1xf32>) -> tensor<*xf32> {
  %0 = "onnx.OneHotEncoder"(%arg0) {cats_strings = ["female", "male"], cats_int64s = [1, 2, 4], zeros = 1 : si64} : (tensor<20x1xf32>) -> tensor<*xf32>
  "std.return"(%0) : (tensor<*xf32>) -> ()

  // CHECK-LABEL: test_onehotencoder_float1
  // CHECK: [[RES:%.+]] = "onnx.OneHotEncoder"(%arg0) {cats_int64s = [1, 2, 4], cats_strings = ["female", "male"], zeros = 1 : si64} : (tensor<20x1xf32>) -> tensor<20x1x3xf32>
  // CHECK: return [[RES]] : tensor<20x1x3xf32>
}

// -----

func @test_onehotencoder_float2(%arg0: tensor<20x2x3xf32>) -> tensor<*xf32> {
  %0 = "onnx.OneHotEncoder"(%arg0) {cats_strings = ["female", "male"], cats_int64s = [1, 2, 4], zeros = 1 : si64} : (tensor<20x2x3xf32>) -> tensor<*xf32>
  "std.return"(%0) : (tensor<*xf32>) -> ()

  // CHECK-LABEL: test_onehotencoder_float2
  // CHECK: [[RES:%.+]] = "onnx.OneHotEncoder"(%arg0) {cats_int64s = [1, 2, 4], cats_strings = ["female", "male"], zeros = 1 : si64} : (tensor<20x2x3xf32>) -> tensor<20x2x3x3xf32>
  // CHECK: return [[RES]] : tensor<20x2x3x3xf32>
}

// -----

func @test_size(%arg0: tensor<*xf32>) -> tensor<*xi64> {
  %0 = "onnx.Size"(%arg0) : (tensor<*xf32>) -> tensor<*xi64>
  "std.return"(%0) : (tensor<*xi64>) -> ()

  // CHECK-LABEL: test_size
  // CHECK: [[RES:%.+]] = "onnx.Size"(%arg0) : (tensor<*xf32>) -> tensor<i64>
  // CHECK: return [[RES]] : tensor<i64>
}

// -----

func @test_less(%arg0: tensor<3x4x5xf32>, %arg1: tensor<3x4x5xf32>) -> tensor<*xi1> {
  %0 = "onnx.Less"(%arg0, %arg1) : (tensor<3x4x5xf32>, tensor<3x4x5xf32>) -> tensor<*xi1>
  return %0 : tensor<*xi1>

  // CHECK-LABEL: test_less
  // CHECK: {{.*}} = "onnx.Less"(%arg0, %arg1) : (tensor<3x4x5xf32>, tensor<3x4x5xf32>) -> tensor<3x4x5xi1>
}

// -----

func @test_less_broadcast(%arg0: tensor<3x4x5xf32>, %arg1: tensor<5xf32>) -> tensor<*xi1> {
  %0 = "onnx.Less"(%arg0, %arg1) : (tensor<3x4x5xf32>, tensor<5xf32>) -> tensor<*xi1>
  return %0 : tensor<*xi1>

  // CHECK-LABEL: test_less_broadcast
  // CHECK: {{.*}} = "onnx.Less"(%arg0, %arg1) : (tensor<3x4x5xf32>, tensor<5xf32>) -> tensor<3x4x5xi1>
}

// -----

func @test_less_unknown_dims_1(%arg0: tensor<3x4x5xf32>, %arg1: tensor<?x4x5xf32>) -> tensor<*xi1> {
  %0 = "onnx.Less"(%arg0, %arg1) : (tensor<3x4x5xf32>, tensor<?x4x5xf32>) -> tensor<*xi1>
  return %0 : tensor<*xi1>

  // CHECK-LABEL: test_less_unknown_dims_1
  // CHECK: {{.*}} = "onnx.Less"(%arg0, %arg1) : (tensor<3x4x5xf32>, tensor<?x4x5xf32>) -> tensor<3x4x5xi1>
}

// -----

func @test_less_unknown_dims_2(%arg0: tensor<?x?x5xf32>, %arg1: tensor<?x4x5xf32>) -> tensor<*xi1> {
  %0 = "onnx.Less"(%arg0, %arg1) : (tensor<?x?x5xf32>, tensor<?x4x5xf32>) -> tensor<*xi1>
  return %0 : tensor<*xi1>

  // CHECK-LABEL: test_less_unknown_dims_2
  // CHECK: {{.*}} = "onnx.Less"(%arg0, %arg1) : (tensor<?x?x5xf32>, tensor<?x4x5xf32>) -> tensor<?x4x5xi1>
}

// -----

func @test_clip2(%arg0: tensor<3xf32>, %arg1: tensor<f32>, %arg2: tensor<f32>) -> tensor<3xf32> attributes {input_names = ["x", "min", "max"], output_names = ["y"]} {
  %0 = "onnx.Clip"(%arg0, %arg1, %arg2) : (tensor<3xf32>, tensor<f32>, tensor<f32>) -> tensor<3xf32>
  return %0 : tensor<3xf32>

// CHECK-LABEL:  func @test_clip2
// CHECK-SAME:   ([[INPUT_:%.+]]: tensor<3xf32>, [[MIN_:%.+]]: tensor<f32>, [[MAX_:%.+]]: tensor<f32>) -> tensor<3xf32> attributes {input_names = ["x", "min", "max"], output_names = ["y"]} {
// CHECK:           [[RES_:%.+]] = "onnx.Clip"([[INPUT_]], [[MIN_]], [[MAX_]]) : (tensor<3xf32>, tensor<f32>, tensor<f32>) -> tensor<3xf32>
// CHECK:           return [[RES_]] : tensor<3xf32>
// CHECK:         }
  }

// -----

// COM: Check PRelu without broadcasting.
func @test_prelu(%arg0: tensor<3x4x5xf32>, %arg1: tensor<3x4x5xf32>) -> tensor<*xf32> {
  %0 = "onnx.PRelu"(%arg0, %arg1) : (tensor<3x4x5xf32>, tensor<3x4x5xf32>) -> tensor<*xf32>
  return %0 : tensor<*xf32>

  // CHECK-LABEL: func @test_prelu
  // CHECK: {{.*}} = "onnx.PRelu"(%arg0, %arg1) : (tensor<3x4x5xf32>, tensor<3x4x5xf32>) -> tensor<3x4x5xf32>
  // CHECK: return {{.*}} : tensor<3x4x5xf32>
}

// -----

// COM: Check PRelu with unidirectional broadcasting.
func @test_prelu_broadcast(%arg0: tensor<3x4x5xf32>, %arg1: tensor<5xf32>) -> tensor<*xf32> {
  %0 = "onnx.PRelu"(%arg0, %arg1) : (tensor<3x4x5xf32>, tensor<5xf32>) -> tensor<*xf32>
  return %0 : tensor<*xf32>

  // CHECK-LABEL: func @test_prelu_broadcast
  // CHECK: {{.*}} = "onnx.PRelu"(%arg0, %arg1) : (tensor<3x4x5xf32>, tensor<5xf32>) -> tensor<3x4x5xf32>
  // CHECK: return {{.*}} : tensor<3x4x5xf32>
}

// -----

// COM: Check PRelu with unidirectional broadcasting and unknown dimensions.
// COM: Because of unidirectional broadcasting, always get constant dimensions from X even thought their values are 1.
func @test_prelu_broadcast_unknown_dims(%arg0: tensor<3x1x5xf32>, %arg1: tensor<3x?x1xf32>) -> tensor<*xf32> {
  %0 = "onnx.PRelu"(%arg0, %arg1) : (tensor<3x1x5xf32>, tensor<3x?x1xf32>) -> tensor<*xf32>
  return %0 : tensor<*xf32>
  // CHECK-LABEL: func @test_prelu_broadcast_unknown_dims
  // CHECK: {{.*}} = "onnx.PRelu"(%arg0, %arg1) : (tensor<3x1x5xf32>, tensor<3x?x1xf32>) -> tensor<3x1x5xf32>
  // CHECK: return {{.*}} : tensor<3x1x5xf32>
}

// -----

// COM: Check PRelu with unidirectional broadcasting and unknown dimensions.
// COM: If X's dimensions are unknown, get dimensions from slope whenever they are non-zero constants.
func @test_prelu_broadcast_unknown_dims1(%arg0: tensor<?x1x?xf32>, %arg1: tensor<?x5xf32>) -> tensor<*xf32> {
  %0 = "onnx.PRelu"(%arg0, %arg1) : (tensor<?x1x?xf32>, tensor<?x5xf32>) -> tensor<*xf32>
  return %0 : tensor<*xf32>
  // CHECK-LABEL: func @test_prelu_broadcast_unknown_dims1
  // CHECK: {{.*}} = "onnx.PRelu"(%arg0, %arg1) : (tensor<?x1x?xf32>, tensor<?x5xf32>) -> tensor<?x1x5xf32>
  // CHECK: return {{.*}} : tensor<?x1x5xf32>
}

//===----------------------------------------------------------------------===//
/// Test shape inference for LoopOp.
//===----------------------------------------------------------------------===//

// -----

func @test_loop_simple_no_scan_main_graph(%arg0: tensor<i64>, %arg1: tensor<i1>, %arg2: tensor<1xi64>) -> tensor<*xi64> {
  %0 = "onnx.Loop"(%arg0, %arg1, %arg2) ({
  ^bb0(%arg3: tensor<*xi64>, %arg4: tensor<*xi1>, %arg5: tensor<*xi64>):
    %1 = "onnx.Identity"(%arg4) : (tensor<*xi1>) -> tensor<*xi1>
    %2 = "onnx.Add"(%arg5, %arg3) : (tensor<*xi64>, tensor<*xi64>) -> tensor<*xi64>
    onnx.Return %1, %2 : tensor<*xi1>, tensor<*xi64>
  }) : (tensor<i64>, tensor<i1>, tensor<1xi64>) -> tensor<*xi64>
  return %0 : tensor<*xi64>
// CHECK-LABEL:   func @test_loop_simple_no_scan_main_graph
// CHECK-SAME:     ([[TRIP_COUNT:%.+]]: tensor<i64>, [[COND:%.+]]: tensor<i1>, [[Y_INIT:%.+]]: tensor<1xi64>) -> tensor<1xi64> {
// CHECK:           [[Y_FINAL:%.+]] = "onnx.Loop"([[TRIP_COUNT]], [[COND]], [[Y_INIT]]) ( {
// CHECK:           ^bb0([[I:%.+]]: tensor<i64>, [[BODY_COND:%.+]]: tensor<i1>, [[Y_PREV:%.+]]: tensor<1xi64>):  // no predecessors
// CHECK:             [[NEXT_COND:%.+]] = "onnx.Identity"([[BODY_COND]]) : (tensor<i1>) -> tensor<i1>
// CHECK:             [[Y_CURR:%.+]] = "onnx.Add"([[Y_PREV]], [[I]]) : (tensor<1xi64>, tensor<i64>) -> tensor<1xi64>
// CHECK:             onnx.Return [[NEXT_COND]], [[Y_CURR]] : tensor<i1>, tensor<1xi64>
// CHECK:           }) : (tensor<i64>, tensor<i1>, tensor<1xi64>) -> tensor<1xi64>
// CHECK:           return [[Y_FINAL]] : tensor<1xi64>
// CHECK:         }
}


func @test_loop_simple_one_scan_main_graph(%arg0: tensor<i64>, %arg1: tensor<i1>, %arg2: tensor<1xi64>) ->(tensor<*xi64>, tensor<*xi64>) { %0:2 = "onnx.Loop"(%arg0, %arg1, %arg2) ({
  ^bb0(%body_arg0: tensor<*xi64>, %body_arg1: tensor<*xi1>, %body_arg2: tensor<*xi64>):
  %body_0 = "onnx.Identity"(%body_arg1) : (tensor<*xi1>) -> tensor<*xi1>
  %body_1 = "onnx.Add"(%body_arg2, %body_arg0) : (tensor<*xi64>, tensor<*xi64>) -> tensor<*xi64>
  %body_2 = "onnx.Identity"(%body_1) : (tensor<*xi64>) -> tensor<*xi64>
  onnx.Return %body_0, %body_1, %body_2 : tensor<*xi1>, tensor<*xi64>, tensor<*xi64>
  }) : (tensor<i64>, tensor<i1>, tensor<1xi64>) -> (tensor<*xi64>, tensor<*xi64>)
  return %0#0, %0#1 : tensor<*xi64>, tensor<*xi64>
  // CHECK-LABEL:       func @test_loop_simple_one_scan_main_graph
  // CHECK-SAME:     ([[TRIP_COUNT:%.+]]: tensor<i64>, [[COND:%.+]]: tensor<i1>, [[Y_INIT:%.+]]: tensor<1xi64>) -> (tensor<1xi64>, tensor<?x1xi64>) {
  // CHECK:           [[LOOP_OUT:%.+]]:2 = "onnx.Loop"([[TRIP_COUNT]], [[COND]], [[Y_INIT]]) ( {
  // CHECK:           ^bb0([[I:%.+]]: tensor<i64>, [[BODY_COND:%.+]]: tensor<i1>, [[Y_PREV:%.+]]: tensor<1xi64>):  // no predecessors
  // CHECK:             [[COND_NEXT:%.+]] = "onnx.Identity"([[BODY_COND]]) : (tensor<i1>) -> tensor<i1>
  // CHECK:             [[Y_CURR:%.+]] = "onnx.Add"([[Y_PREV]], [[I]]) : (tensor<1xi64>, tensor<i64>) -> tensor<1xi64>
  // CHECK:             [[Y_CURR_SCAN:%.+]] = "onnx.Identity"([[Y_CURR]]) : (tensor<1xi64>) -> tensor<1xi64>
  // CHECK:             onnx.Return [[COND_NEXT]], [[Y_CURR]], [[Y_CURR_SCAN]] : tensor<i1>, tensor<1xi64>, tensor<1xi64>
  // CHECK:           }) : (tensor<i64>, tensor<i1>, tensor<1xi64>) -> (tensor<1xi64>, tensor<?x1xi64>)
  // CHECK:           return [[LOOP_OUT]]#0, [[LOOP_OUT]]#1 : tensor<1xi64>, tensor<?x1xi64>
  // CHECK:         }
}

func @test_loop_multi_scan_main_graph(%arg0: tensor<i64>, %arg1: tensor<i1>, %arg2: tensor<1xi64>, %arg3: tensor<1xf32>) -> (tensor<*xi64>, tensor<*xf32>, tensor<*xi64>, tensor<*xf32>) {
  %0:4 = "onnx.Loop"(%arg0, %arg1, %arg2, %arg3) ({
  ^bb0(%body_arg0: tensor<*xi64>, %body_arg1: tensor<*xi1>, %body_arg2: tensor<*xi64>, %body_arg3: tensor<*xf32>):
  %body_0 = "onnx.Identity"(%body_arg1) : (tensor<*xi1>) -> tensor<*xi1>
  %body_1 = "onnx.Add"(%body_arg2, %body_arg0) : (tensor<*xi64>, tensor<*xi64>) -> tensor<*xi64>
  %body_2 = "onnx.Identity"(%body_1) : (tensor<*xi64>) -> tensor<*xi64>
  %body_3 = "onnx.Add"(%body_arg3, %body_arg3) : (tensor<*xf32>, tensor<*xf32>) -> tensor<*xf32>
  %body_4 = "onnx.Identity"(%body_3) : (tensor<*xf32>) -> tensor<*xf32>
  onnx.Return %body_0, %body_1, %body_3, %body_2, %body_4 : tensor<*xi1>, tensor<*xi64>, tensor<*xf32>, tensor<*xi64>, tensor<*xf32>
}) : (tensor<i64>, tensor<i1>, tensor<1xi64>, tensor<1xf32>) -> (tensor<*xi64>, tensor<*xf32>, tensor<*xi64>, tensor<*xf32>)
  return %0#0, %0#1, %0#2, %0#3 : tensor<*xi64>, tensor<*xf32>, tensor<*xi64>, tensor<*xf32>
  // CHECK-LABEL:       func @test_loop_multi_scan_main_graph
  // CHECK-SAME:     ([[TRIP_COUNT:%.+]]: tensor<i64>, [[COND:%.+]]: tensor<i1>, [[Y_INIT:%.+]]: tensor<1xi64>, [[Z_INIT:%.+]]: tensor<1xf32>) -> (tensor<1xi64>, tensor<1xf32>, tensor<?x1xi64>, tensor<?x1xf32>) {
  // CHECK:           [[LOOP_OUT:%.+]]:4 = "onnx.Loop"([[TRIP_COUNT]], [[COND]], [[Y_INIT]], [[Z_INIT]]) ( {
  // CHECK:           ^bb0([[I:%.+]]: tensor<i64>, [[BODY_COND:%.+]]: tensor<i1>, [[Y_PREV:%.+]]: tensor<1xi64>, [[Z_PREV:%.+]]: tensor<1xf32>):  // no predecessors
  // CHECK:             [[COND_NEXT:%.+]] = "onnx.Identity"([[BODY_COND]]) : (tensor<i1>) -> tensor<i1>
  // CHECK:             [[Y_CURR:%.+]] = "onnx.Add"([[Y_PREV]], [[I:%.+]]) : (tensor<1xi64>, tensor<i64>) -> tensor<1xi64>
  // CHECK:             [[Y_CURR_SCAN:%.+]] = "onnx.Identity"([[Y_CURR]]) : (tensor<1xi64>) -> tensor<1xi64>
  // CHECK:             [[Z_CURR:%.+]] = "onnx.Add"([[Z_PREV]], [[Z_PREV]]) : (tensor<1xf32>, tensor<1xf32>) -> tensor<1xf32>
  // CHECK:             [[Z_CURR_SCAN:%.+]] = "onnx.Identity"([[Z_CURR]]) : (tensor<1xf32>) -> tensor<1xf32>
  // CHECK:             onnx.Return [[COND_NEXT]], [[Y_CURR]], [[Z_CURR]], [[Y_CURR_SCAN]], [[Z_CURR_SCAN]] : tensor<i1>, tensor<1xi64>, tensor<1xf32>, tensor<1xi64>, tensor<1xf32>
  // CHECK:           }) : (tensor<i64>, tensor<i1>, tensor<1xi64>, tensor<1xf32>) -> (tensor<1xi64>, tensor<1xf32>, tensor<?x1xi64>, tensor<?x1xf32>)
  // CHECK:           return [[LOOP_OUT]]#0, [[LOOP_OUT]]#1, [[LOOP_OUT]]#2, [[LOOP_OUT]]#3 : tensor<1xi64>, tensor<1xf32>, tensor<?x1xi64>, tensor<?x1xf32>
  // CHECK:         }
}

func @test_scan_simple_main_graph(%arg0: tensor<2xf32>, %arg1: tensor<3x2xf32>) -> (tensor<*xf32>, tensor<*xf32>) {
  %0:2 = "onnx.Scan"(%arg0, %arg1) ( {
  ^bb0(%arg2: tensor<*xf32>, %arg3: tensor<*xf32>):  // no predecessors
    %1 = "onnx.Add"(%arg2, %arg3) : (tensor<*xf32>, tensor<*xf32>) -> tensor<*xf32>
    onnx.Return %1, %1 : tensor<*xf32>, tensor<*xf32>
  }) {num_scan_inputs = 1 : si64} : (tensor<2xf32>, tensor<3x2xf32>) -> (tensor<*xf32>, tensor<*xf32>)
  return %0#0, %0#1 : tensor<*xf32>, tensor<*xf32>
// CHECK-LABEL:       func @test_scan_simple_main_graph
// CHECK-SAME:     ([[SUM_INIT:%.+]]: tensor<2xf32>, [[TO_SUM:%.+]]: tensor<3x2xf32>) -> (tensor<2xf32>, tensor<3x2xf32>) {
// CHECK:           [[SCAN_OUT:%.+]]:2 = "onnx.Scan"([[SUM_INIT]], [[TO_SUM]]) ( {
// CHECK:           ^bb0([[SUM_PREV:%.+]]: tensor<2xf32>, [[SUM_CURR:%.+]]: tensor<2xf32>):  // no predecessors
// CHECK:             [[ADD:%.+]] = "onnx.Add"([[SUM_PREV]], [[SUM_CURR]]) : (tensor<2xf32>, tensor<2xf32>) -> tensor<2xf32>
// CHECK:             onnx.Return [[ADD]], [[ADD]] : tensor<2xf32>, tensor<2xf32>
// CHECK:           }) {num_scan_inputs = 1 : si64} : (tensor<2xf32>, tensor<3x2xf32>) -> (tensor<2xf32>, tensor<3x2xf32>)
// CHECK:           return [[SCAN_OUT]]#0, [[SCAN_OUT]]#1 : tensor<2xf32>, tensor<3x2xf32>
// CHECK:         }
// CHECK:       }
}

<<<<<<< HEAD
// -----

func @test_range(%arg0: tensor<f32>, %arg1: tensor<f32>, %arg2: tensor<f32>) -> tensor<*xf32> {
  %0 = "onnx.Range"(%arg0, %arg1, %arg2) : (tensor<f32>, tensor<f32>, tensor<f32>) -> tensor<*xf32>
  return %0 : tensor<*xf32>

  // CHECK-LABEL: test_range
  // CHECK: {{.*}} = "onnx.Range"(%arg0, %arg1, %arg2) : (tensor<f32>, tensor<f32>, tensor<f32>) -> tensor<?xf32>
}

// -----

func @test_range_float_constant() -> tensor<*xf32> {
  %start = "onnx.Constant"() {value = dense<[1.0]> : tensor<1xf32>} : () -> tensor<1xf32>
  %limit = "onnx.Constant"() {value = dense<[10.0]> : tensor<1xf32>} : () -> tensor<1xf32>
  %delta = "onnx.Constant"() {value = dense<[1.0]> : tensor<1xf32>} : () -> tensor<1xf32>
  %0 = "onnx.Range"(%start, %limit, %delta) : (tensor<1xf32>, tensor<1xf32>, tensor<1xf32>) -> tensor<*xf32>
  return %0 : tensor<*xf32>

  // CHECK-LABEL: test_range_float_constant
  // CHECK: {{.*}} = "onnx.Range"(%0, %1, %2) : (tensor<1xf32>, tensor<1xf32>, tensor<1xf32>) -> tensor<9xf32>
}

// -----

func @test_range_int_constant() -> tensor<*xi32> {
  %start = "onnx.Constant"() {value = dense<[1]> : tensor<1xi32>} : () -> tensor<1xi32>
  %limit = "onnx.Constant"() {value = dense<[10]> : tensor<1xi32>} : () -> tensor<1xi32>
  %delta = "onnx.Constant"() {value = dense<[1]> : tensor<1xi32>} : () -> tensor<1xi32>
  %0 = "onnx.Range"(%start, %limit, %delta) : (tensor<1xi32>, tensor<1xi32>, tensor<1xi32>) -> tensor<*xi32>
  return %0 : tensor<*xi32>

  // CHECK-LABEL: test_range_int_constant
  // CHECK: {{.*}} = "onnx.Range"(%0, %1, %2) : (tensor<1xi32>, tensor<1xi32>, tensor<1xi32>) -> tensor<9xi32>
=======

// -----
//===----------------------------------------------------------------------===//

// Test Resize

func @test_resize1(%arg0 : tensor<3x4x5x6xf32>) -> tensor<*xf32> {
    %cst = constant unit
    %0 = "onnx.Constant"() {value = dense<[0.000000e+00, 0.000000e+00, 0.000000e+00, 0.000000e+00, 1.000000e+00, 1.000000e+00, 1.000000e+00, 1.000000e+00]> : tensor<8xf32>} : () -> tensor<8xf32>
    %1 = "onnx.Constant"() {value = dense<[1.000000e+00, 1.000000e+00, 2.000000e+00, 2.000000e+00]> : tensor<4xf32>} : () -> tensor<4xf32>
    %2 = "onnx.Resize"(%arg0, %0, %1, %cst) {coordinate_transformation_mode = "asymmetric", mode = "nearest", nearest_mode = "floor", onnx_node_name = "Resize1"} : (tensor<3x4x5x6xf32>, tensor<8xf32>, tensor<4xf32>, none) -> tensor<*xf32>
    "std.return"(%2) : (tensor<*xf32>) -> ()

// CHECK-LABEL: @test_resize1
// CHECK-SAME: ([[ARG:%.+]]: tensor<3x4x5x6xf32>) -> tensor<3x4x10x12xf32> {
// CHECK: [[CST:%.+]] = constant unit
// CHECK: [[R0:%.+]] = "onnx.Constant"() {value = dense<[0.000000e+00, 0.000000e+00, 0.000000e+00, 0.000000e+00, 1.000000e+00, 1.000000e+00, 1.000000e+00, 1.000000e+00]> : tensor<8xf32>} : () -> tensor<8xf32>
// CHECK: [[R1:%.+]] = "onnx.Constant"() {value = dense<[1.000000e+00, 1.000000e+00, 2.000000e+00, 2.000000e+00]> : tensor<4xf32>} : () -> tensor<4xf32>
// CHECK: [[R2:%.+]] = "onnx.Resize"([[ARG]], [[R0]], [[R1]], [[CST]]) {coordinate_transformation_mode = "asymmetric", mode = "nearest", nearest_mode = "floor", onnx_node_name = "Resize1"} : (tensor<3x4x5x6xf32>, tensor<8xf32>, tensor<4xf32>, none) -> tensor<3x4x10x12xf32>
>>>>>>> 7270f486
}<|MERGE_RESOLUTION|>--- conflicted
+++ resolved
@@ -1748,7 +1748,6 @@
 // CHECK:       }
 }
 
-<<<<<<< HEAD
 // -----
 
 func @test_range(%arg0: tensor<f32>, %arg1: tensor<f32>, %arg2: tensor<f32>) -> tensor<*xf32> {
@@ -1783,7 +1782,6 @@
 
   // CHECK-LABEL: test_range_int_constant
   // CHECK: {{.*}} = "onnx.Range"(%0, %1, %2) : (tensor<1xi32>, tensor<1xi32>, tensor<1xi32>) -> tensor<9xi32>
-=======
 
 // -----
 //===----------------------------------------------------------------------===//
@@ -1803,5 +1801,4 @@
 // CHECK: [[R0:%.+]] = "onnx.Constant"() {value = dense<[0.000000e+00, 0.000000e+00, 0.000000e+00, 0.000000e+00, 1.000000e+00, 1.000000e+00, 1.000000e+00, 1.000000e+00]> : tensor<8xf32>} : () -> tensor<8xf32>
 // CHECK: [[R1:%.+]] = "onnx.Constant"() {value = dense<[1.000000e+00, 1.000000e+00, 2.000000e+00, 2.000000e+00]> : tensor<4xf32>} : () -> tensor<4xf32>
 // CHECK: [[R2:%.+]] = "onnx.Resize"([[ARG]], [[R0]], [[R1]], [[CST]]) {coordinate_transformation_mode = "asymmetric", mode = "nearest", nearest_mode = "floor", onnx_node_name = "Resize1"} : (tensor<3x4x5x6xf32>, tensor<8xf32>, tensor<4xf32>, none) -> tensor<3x4x10x12xf32>
->>>>>>> 7270f486
 }