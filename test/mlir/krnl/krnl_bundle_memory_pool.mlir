// RUN: onnx-mlir-opt --bundle-memory-pools --canonicalize %s | FileCheck %s

func @test_pool_bundling(%arg0: memref<10x10xf32>, %arg1: memref<10x20xf32>) -> memref<10x20xf32> {
  %c0_i64 = constant 0 : i64
  %ind = constant 0 : index
  %cst = constant 0.000000e+00 : f32
  %0 = alloc() : memref<10x20xf32>
  %1 = alloc() : memref<800xi8>
  %2 = "krnl.getref"(%1, %c0_i64) : (memref<800xi8>, i64) -> memref<10x20xf32>
  %3 = alloc() : memref<400xi8>
  %4 = "krnl.getref"(%3, %c0_i64) : (memref<400xi8>, i64) -> memref<10x10xf32>
  %5 = alloc() : memref<800xi8>
  %6 = "krnl.getref"(%5, %c0_i64) : (memref<800xi8>, i64) -> memref<10x20xf32>
  %7 = alloc() : memref<800xi8>
  %8 = "krnl.getref"(%7, %c0_i64) : (memref<800xi8>, i64) -> memref<10x20xf32>
  %9 = alloc() : memref<400xi8>
  %10 = "krnl.getref"(%9, %c0_i64) : (memref<400xi8>, i64) -> memref<10x10xf32>
  affine.store %cst, %10[%ind, %ind] : memref<10x10xf32>
  affine.store %cst, %8[%ind, %ind] : memref<10x20xf32>
  affine.store %cst, %6[%ind, %ind] : memref<10x20xf32>
  affine.store %cst, %4[%ind, %ind] : memref<10x10xf32>
  affine.store %cst, %2[%ind, %ind] : memref<10x20xf32>
  affine.store %cst, %0[%ind, %ind] : memref<10x20xf32>
  dealloc %9 : memref<400xi8>
  dealloc %7 : memref<800xi8>
  dealloc %5 : memref<800xi8>
  dealloc %3 : memref<400xi8>
  dealloc %1 : memref<800xi8>
  return %0 : memref<10x20xf32>

  // CHECK-LABEL: test_pool_bundling
  // CHECK: [[CONST_0:%.+]] = constant 0 : i64
  // CHECK: [[CONST_CST:%.+]] = constant 0.000000e+00 : f32
  // CHECK: [[CONST_2400:%.+]] = constant 2400 : i64
  // CHECK: [[CONST_2000:%.+]] = constant 2000 : i64
  // CHECK: [[CONST_1200:%.+]] = constant 1200 : i64
  // CHECK: [[CONST_400:%.+]] = constant 400 : i64
  // CHECK: [[RES:%.+]] = alloc() : memref<10x20xf32>
  // CHECK: [[MEMPOOL:%.+]] = alloc() : memref<3200xi8>
  // CHECK: [[MEMREF1:%.+]] = "krnl.getref"([[MEMPOOL]], [[CONST_2400]]) : (memref<3200xi8>, i64) -> memref<10x20xf32>
  // CHECK: [[MEMREF2:%.+]] = "krnl.getref"([[MEMPOOL]], [[CONST_2000]]) : (memref<3200xi8>, i64) -> memref<10x10xf32>
  // CHECK: [[MEMREF3:%.+]] = "krnl.getref"([[MEMPOOL]], [[CONST_1200]]) : (memref<3200xi8>, i64) -> memref<10x20xf32>
  // CHECK: [[MEMREF4:%.+]] = "krnl.getref"([[MEMPOOL]], [[CONST_400]]) : (memref<3200xi8>, i64) -> memref<10x20xf32>
  // CHECK: [[MEMREF5:%.+]] = "krnl.getref"([[MEMPOOL]], [[CONST_0]]) : (memref<3200xi8>, i64) -> memref<10x10xf32>
  // CHECK: affine.store %cst, [[MEMREF5]][0, 0] : memref<10x10xf32>
  // CHECK: affine.store %cst, [[MEMREF4]][0, 0] : memref<10x20xf32>
  // CHECK: affine.store %cst, [[MEMREF3]][0, 0] : memref<10x20xf32>
  // CHECK: affine.store %cst, [[MEMREF2]][0, 0] : memref<10x10xf32>
  // CHECK: affine.store %cst, [[MEMREF1]][0, 0] : memref<10x20xf32>
  // CHECK: affine.store %cst, [[RES]][0, 0] : memref<10x20xf32>
  // CHECK: dealloc [[MEMPOOL]] : memref<3200xi8>
  // CHECK: return [[RES]] : memref<10x20xf32>
}

func @test_dynamic_pool_bundling(%arg0: memref<?x?xf32>) -> memref<?x10xf32> {
  %c1 = constant 1 : index
  %c0 = constant 0 : index
  %cst = constant 0.000000e+00 : f32
  %ind = constant 0 : index
  %c4 = constant 4 : index
  %c10 = constant 10 : index
  %c0_i64 = constant 0 : i64
  %0 = dim %arg0, %c0 : memref<?x?xf32>
  %1 = muli %0, %c4 : index
  %2 = muli %1, %c10 : index
  %3 = alloc(%2) : memref<?xi8>
  %4 = "krnl.getref"(%3, %c0_i64) : (memref<?xi8>, i64) -> memref<?x10xf32>
  %6 = cmpi "sgt", %0, %0 : index
  %7 = select %6, %0, %0 : index
  %8 = muli %7, %c4 : index
  %9 = muli %8, %c10 : index
  %10 = alloc(%9) : memref<?xi8>
  %11 = "krnl.getref"(%10, %c0_i64) : (memref<?xi8>, i64) -> memref<?x10xf32>
  %12 = cmpi "eq", %0, %c1 : index
  %13 = cmpi "eq", %0, %c1 : index
  %15 = alloc(%0) : memref<?x10xf32>
  affine.store %cst, %4[%ind, %ind] : memref<?x10xf32>
  affine.store %cst, %11[%ind, %ind] : memref<?x10xf32>
  affine.store %cst, %15[%ind, %ind] : memref<?x10xf32>
  dealloc %10 : memref<?xi8>
  dealloc %3 : memref<?xi8>
  return %15 : memref<?x10xf32>

  // CHECK-LABEL: test_dynamic_pool_bundling
  // CHECK: [[CST:%.+]] = constant 0.000000e+00 : f32
  // CHECK: [[C0:%.+]] = constant 0 : index
  // CHECK: [[C4:%.+]] = constant 4 : index
  // CHECK: [[C10:%.+]] = constant 10 : index
  // CHECK: [[C0_I64:%.+]] = constant 0 : i64
  // CHECK: [[DIM:%.+]] = dim %arg0, [[C0]] : memref<?x?xf32>
  // CHECK: [[MUL2:%.+]] = muli [[DIM]], [[C4]] : index
  // CHECK: [[OFFSET2:%.+]] = muli [[MUL2]], [[C10]] : index
  // CHECK: [[SGT:%.+]] = cmpi "sgt", [[DIM]], [[DIM]] : index
  // CHECK: [[SELECT:%.+]] = select [[SGT]], [[DIM]], [[DIM]] : index
  // CHECK: [[MUL1:%.+]] = muli [[SELECT]], [[C4]] : index
  // CHECK: [[OFFSET1:%.+]] = muli [[MUL1]], [[C10]] : index
  // CHECK: [[MEMPOOL_SIZE:%.+]] = addi [[OFFSET1]], [[OFFSET2]] : index
  // CHECK: [[OFFSET1_I64:%.+]] = index_cast [[OFFSET1]] : index to i64
  // CHECK: [[DYN_MEMPOOL:%.+]] = alloc([[MEMPOOL_SIZE]]) : memref<?xi8>
  // CHECK: [[DATA2:%.+]] = "krnl.getref"([[DYN_MEMPOOL]], [[C0_I64]]) : (memref<?xi8>, i64) -> memref<?x10xf32>
  // CHECK: [[DATA1:%.+]] = "krnl.getref"([[DYN_MEMPOOL]], [[OFFSET1_I64]]) : (memref<?xi8>, i64) -> memref<?x10xf32>
  // CHECK: [[RES:%.+]] = alloc([[DIM]]) : memref<?x10xf32>
  // CHECK: affine.store [[CST]], [[DATA1]][0, 0] : memref<?x10xf32>
  // CHECK: affine.store [[CST]], [[DATA2]][0, 0] : memref<?x10xf32>
  // CHECK: affine.store [[CST]], [[RES]][0, 0] : memref<?x10xf32>
  // CHECK: dealloc [[DYN_MEMPOOL]] : memref<?xi8>
  // CHECK: return [[RES]] : memref<?x10xf32>
}

func @test_dynamic_and_static_pool_bundling(%arg0: memref<?x?xf32>, %arg1: memref<10x10xf32>) -> memref<?x10xf32> {
  %c1 = constant 1 : index
  %c0 = constant 0 : index
  %cst = constant 0.000000e+00 : f32
  %ind = constant 0 : index
  %c4 = constant 4 : index
  %c10 = constant 10 : index
  %c0_i64 = constant 0 : i64
  %0 = dim %arg0, %c0 : memref<?x?xf32>
  %1 = muli %0, %c4 : index
  %2 = muli %1, %c10 : index
  %3 = alloc(%2) : memref<?xi8>
  %4 = "krnl.getref"(%3, %c0_i64) : (memref<?xi8>, i64) -> memref<?x10xf32>
  %const_alloc1 = alloc() : memref<800xi8>
  %const_ref1 = "krnl.getref"(%const_alloc1, %c0_i64) : (memref<800xi8>, i64) -> memref<10x20xf32>
  %const_alloc2 = alloc() : memref<400xi8>
  %const_ref2 = "krnl.getref"(%const_alloc2, %c0_i64) : (memref<400xi8>, i64) -> memref<10x10xf32>
  %6 = cmpi "sgt", %0, %0 : index
  %7 = select %6, %0, %0 : index
  %8 = muli %7, %c4 : index
  %9 = muli %8, %c10 : index
  %10 = alloc(%9) : memref<?xi8>
  %11 = "krnl.getref"(%10, %c0_i64) : (memref<?xi8>, i64) -> memref<?x10xf32>
  %12 = cmpi "eq", %0, %c1 : index
  %13 = cmpi "eq", %0, %c1 : index
  %15 = alloc(%0) : memref<?x10xf32>
  %const_alloc3 = alloc() : memref<1600xi8>
  %const_ref3 = "krnl.getref"(%const_alloc3, %c0_i64) : (memref<1600xi8>, i64) -> memref<10x40xf32>
  affine.store %cst, %4[%ind, %ind] : memref<?x10xf32>
  affine.store %cst, %11[%ind, %ind] : memref<?x10xf32>
  affine.store %cst, %15[%ind, %ind] : memref<?x10xf32>
  affine.store %cst, %const_ref2[%ind, %ind] : memref<10x10xf32>
  affine.store %cst, %const_ref1[%ind, %ind] : memref<10x20xf32>
  affine.store %cst, %const_ref3[%ind, %ind] : memref<10x40xf32>
  dealloc %10 : memref<?xi8>
  dealloc %3 : memref<?xi8>
  dealloc %const_alloc1 : memref<800xi8>
  dealloc %const_alloc2 : memref<400xi8>
  dealloc %const_alloc3 : memref<1600xi8>
  return %15 : memref<?x10xf32>

  // CHECK-LABEL: test_dynamic_and_static_pool_bundling
  // CHECK: [[C1200_I64:%.+]] = constant 1200 : i64
  // CHECK: [[CST:%.+]] = constant 0.000000e+00 : f32
  // CHECK: [[C0:%.+]] = constant 0 : index
  // CHECK: [[C4:%.+]] = constant 4 : index
  // CHECK: [[C10:%.+]] = constant 10 : index
  // CHECK: [[C400_I64:%.+]] = constant 400 : i64
  // CHECK: [[C0_I64:%.+]] = constant 0 : i64
  // CHECK: [[DIM:%.+]] = dim %arg0, [[C0]] : memref<?x?xf32>
  // CHECK: [[MUL2:%.+]] = muli [[DIM]], [[C4]] : index
  // CHECK: [[OFFSET2:%.+]] = muli [[MUL2]], [[C10]] : index
  // CHECK: [[SGT:%.+]] = cmpi "sgt", [[DIM]], [[DIM]] : index
  // CHECK: [[SELECT:%.+]] = select [[SGT]], [[DIM]], [[DIM]] : index
  // CHECK: [[MUL1:%.+]] = muli [[SELECT]], [[C4]] : index
  // CHECK: [[OFFSET1:%.+]] = muli [[MUL1]], [[C10]] : index
  // CHECK: [[MEMPOOL_SIZE:%.+]] = addi [[OFFSET1]], [[OFFSET2]] : index
  // CHECK: [[OFFSET1_I64:%.+]] = index_cast [[OFFSET1]] : index to i64
  // CHECK: [[DYN_MEMPOOL:%.+]] = alloc([[MEMPOOL_SIZE]]) : memref<?xi8>
  // CHECK: [[DATA2:%.+]] = "krnl.getref"([[DYN_MEMPOOL]], [[C0_I64]]) : (memref<?xi8>, i64) -> memref<?x10xf32>
  // CHECK: [[DATA1:%.+]] = "krnl.getref"([[DYN_MEMPOOL]], [[OFFSET1_I64]]) : (memref<?xi8>, i64) -> memref<?x10xf32>
  // CHECK: [[STATIC_MEMPOOL:%.+]] = alloc() : memref<2800xi8>
  // CHECK: [[DATA3:%.+]] = "krnl.getref"([[STATIC_MEMPOOL]], [[C1200_I64]]) : (memref<2800xi8>, i64) -> memref<10x40xf32>
  // CHECK: [[DATA4:%.+]] = "krnl.getref"([[STATIC_MEMPOOL]], [[C400_I64]]) : (memref<2800xi8>, i64) -> memref<10x20xf32>
  // CHECK: [[DATA5:%.+]] = "krnl.getref"([[STATIC_MEMPOOL]], [[C0_I64]]) : (memref<2800xi8>, i64) -> memref<10x10xf32>
  // CHECK: [[RES:%.+]] = alloc([[DIM]]) : memref<?x10xf32>
  // CHECK: affine.store [[CST]], [[DATA1]][0, 0] : memref<?x10xf32>
  // CHECK: affine.store [[CST]], [[DATA2]][0, 0] : memref<?x10xf32>
  // CHECK: affine.store [[CST]], [[RES]][0, 0] : memref<?x10xf32>
  // CHECK: affine.store [[CST]], [[DATA5]][0, 0] : memref<10x10xf32>
  // CHECK: affine.store [[CST]], [[DATA4]][0, 0] : memref<10x20xf32>
  // CHECK: affine.store [[CST]], [[DATA3]][0, 0] : memref<10x40xf32>
  // CHECK: dealloc [[DYN_MEMPOOL]] : memref<?xi8>
  // CHECK: dealloc [[STATIC_MEMPOOL]] : memref<2800xi8>
  // CHECK: return [[RES]] : memref<?x10xf32>
}

<<<<<<< HEAD
func @test_dynamic_pool_rnn(%arg0: memref<1x3x2xf32>, %arg1: memref<1x4x2xf32>, %arg2: memref<1x?x?xf32>) -> memref<1x3x?xf32> attributes {input_names = ["X", "W", "R"], output_names = ["Y"]} {
  %cst = constant 0.000000e+00 : f32
  %c0_i64 = constant 0 : i64
  %c_ind = constant 1 : index
  %dim0 = dim %arg1, %c_ind : memref<1x4x2xf32>
  %0 = alloc(%dim0) : memref<1x3x?xf32>
  %1:3 = krnl.define_loops 3
  krnl.iterate(%1#0, %1#1, %1#2) with (%1#0 -> %arg3 = 0 to 1, %1#1 -> %arg4 = 0 to 3, %1#2 -> %arg5 = 0 to 4) {
    affine.store %cst, %0[symbol(%arg3), symbol(%arg4), symbol(%arg5)] : memref<1x3x?xf32>
  }
=======
/// Test bundling inside a sub-block.
func @static_mem_pool_rnn_subblock(%arg0: memref<1x3x2xf32>, %arg1: memref<1x4x2xf32>, %arg2: memref<1x4x4xf32>) -> memref<1x3x4xf32> attributes {input_names = ["X", "W", "R"], output_names = ["Y"]} {
  %cst = constant 0.000000e+00 : f32
  %c0_i64 = constant 0 : i64
  %0 = alloc() : memref<1x3x4xf32>
  %2 = krnl.define_loops 1
  krnl.iterate(%2) with (%2 -> %arg3 = 0 to 1) {
    %3:2 = krnl.define_loops 2
    krnl.iterate(%3#0, %3#1) with (%3#0 -> %arg4 = 0 to 3, %3#1 -> %arg5 = 0 to 4) {
      %4 = alloc() : memref<4xi8>
      %5 = "krnl.getref"(%4, %c0_i64) : (memref<4xi8>, i64) -> memref<f32>
      %6 = affine.load %0[0, symbol(%arg4), symbol(%arg5)] : memref<1x3x4xf32>
      %7 = alloc() : memref<4xi8>
      %8 = "krnl.getref"(%7, %c0_i64) : (memref<4xi8>, i64) -> memref<f32>
      affine.store %cst, %8[] : memref<f32>
      %9 = alloc() : memref<4xi8>
      %10 = "krnl.getref"(%9, %c0_i64) : (memref<4xi8>, i64) -> memref<f32>
      affine.store %cst, %10[] : memref<f32>
      %11 = krnl.define_loops 1
      krnl.iterate(%11) with (%11 -> %arg6 = 0 to 2) {
        %25 = affine.load %arg0[symbol(%arg3), symbol(%arg4), symbol(%arg6)] : memref<1x3x2xf32>
        %26 = affine.load %arg1[0, symbol(%arg5), symbol(%arg6)] : memref<1x4x2xf32>
        %27 = mulf %25, %26 : f32
        %28 = affine.load %8[] : memref<f32>
        %29 = addf %28, %27 : f32
        affine.store %29, %8[] : memref<f32>
        %30 = affine.load %arg2[0, symbol(%arg5), symbol(%arg6)] : memref<1x4x4xf32>
        %31 = mulf %6, %30 : f32
        %32 = affine.load %10[] : memref<f32>
        %33 = addf %32, %31 : f32
        affine.store %33, %10[] : memref<f32>
      }
      %12 = affine.load %8[] : memref<f32>
      %13 = affine.load %10[] : memref<f32>
      %14 = addf %12, %13 : f32
      %15 = alloc() : memref<4xi8>
      %16 = "krnl.getref"(%15, %c0_i64) : (memref<4xi8>, i64) -> memref<f32>
      affine.store %14, %16[] : memref<f32>
      %17 = affine.load %16[] : memref<f32>
      %18 = subf %cst, %17 : f32
      %19 = exp %17 : f32
      %20 = exp %18 : f32
      %21 = subf %19, %20 : f32
      %22 = addf %19, %20 : f32
      %23 = divf %21, %22 : f32
      affine.store %23, %5[] : memref<f32>
      %24 = affine.load %5[] : memref<f32>
      affine.store %24, %0[0, symbol(%arg4), symbol(%arg5)] : memref<1x3x4xf32>
      dealloc %15 : memref<4xi8>
      dealloc %9 : memref<4xi8>
      dealloc %7 : memref<4xi8>
      dealloc %4 : memref<4xi8>
    }
  }
  return %0 : memref<1x3x4xf32>

  // CHECK-LABEL: static_mem_pool_rnn_subblock
  // CHECK: [[CST:%.+]] = constant 0.000000e+00 : f32
  // CHECK: [[C0:%.+]] = constant 0 : i64
  // CHECK: [[C12:%.+]] = constant 12 : i64
  // CHECK: [[C8:%.+]] = constant 8 : i64
  // CHECK: [[C4:%.+]] = constant 4 : i64
  // CHECK: [[RES:%.+]] = alloc() : memref<1x3x4xf32>
  // CHECK: krnl.define_loops 1
  // CHECK: krnl.iterate
  // CHECK: krnl.define_loops 2
  // CHECK: krnl.iterate
  // CHECK: [[STATIC_MEM_POOL:%.+]] = alloc() : memref<16xi8>
  // CHECK: [[REF1:%.+]] = "krnl.getref"([[STATIC_MEM_POOL]], [[C12]]) : (memref<16xi8>, i64) -> memref<f32>
  // CHECK: affine.load
  // CHECK: [[REF2:%.+]] = "krnl.getref"([[STATIC_MEM_POOL]], [[C8]]) : (memref<16xi8>, i64) -> memref<f32>
  // CHECK: affine.store
  // CHECK: [[REF3:%.+]] = "krnl.getref"([[STATIC_MEM_POOL]], [[C4]]) : (memref<16xi8>, i64) -> memref<f32>
  // CHECK: affine.store
  // CHECK: krnl.define_loops 1
  // CHECK: krnl.iterate
  // CHECK: [[REF4:%.+]] = "krnl.getref"([[STATIC_MEM_POOL]], [[C0]]) : (memref<16xi8>, i64) -> memref<f32>
  // CHECK: dealloc [[STATIC_MEM_POOL]] : memref<16xi8>
  // CHECK: return [[RES]] : memref<1x3x4xf32>
}

/// Test bundling inside a sub-block and in the main block.
func @static_mem_pool_rnn_sub_and_main_block(%arg0: memref<1x3x2xf32>, %arg1: memref<1x4x2xf32>, %arg2: memref<1x4x4xf32>) -> memref<1x3x4xf32> attributes {input_names = ["X", "W", "R"], output_names = ["Y"]} {
  %cst = constant 0.000000e+00 : f32
  %c0_i64 = constant 0 : i64
  %0 = alloc() : memref<1x3x4xf32>
  %mem0 = alloc() : memref<4xi8>
  %ref0 = "krnl.getref"(%mem0, %c0_i64) : (memref<4xi8>, i64) -> memref<f32>
  %mem1 = alloc() : memref<4xi8>
  %ref1 = "krnl.getref"(%mem1, %c0_i64) : (memref<4xi8>, i64) -> memref<f32>
>>>>>>> 0db735f4
  %2 = krnl.define_loops 1
  krnl.iterate(%2) with (%2 -> %arg3 = 0 to 1) {
    %3:2 = krnl.define_loops 2
    krnl.iterate(%3#0, %3#1) with (%3#0 -> %arg4 = 0 to 3, %3#1 -> %arg5 = 0 to 4) {
<<<<<<< HEAD
      %dim1 = dim %arg2, %c_ind : memref<1x?x?xf32>
      %4 = alloc(%dim1) : memref<?xi8>
      %5 = "krnl.getref"(%4, %c0_i64) : (memref<?xi8>, i64) -> memref<f32>
      %6 = affine.load %0[0, symbol(%arg4), symbol(%arg5)] : memref<1x3x?xf32>
      %7 = alloc(%dim1) : memref<?xi8>
      %8 = "krnl.getref"(%7, %c0_i64) : (memref<?xi8>, i64) -> memref<f32>
      affine.store %cst, %8[] : memref<f32>
      %c_ind_2 = constant 2 : index
      %dim2 = dim %arg2, %c_ind_2 : memref<1x?x?xf32>
      %9 = alloc(%dim2) : memref<?xi8>
      %10 = "krnl.getref"(%9, %c0_i64) : (memref<?xi8>, i64) -> memref<f32>
=======
      %4 = alloc() : memref<4xi8>
      %5 = "krnl.getref"(%4, %c0_i64) : (memref<4xi8>, i64) -> memref<f32>
      %6 = affine.load %0[0, symbol(%arg4), symbol(%arg5)] : memref<1x3x4xf32>
      %7 = alloc() : memref<4xi8>
      %8 = "krnl.getref"(%7, %c0_i64) : (memref<4xi8>, i64) -> memref<f32>
      affine.store %cst, %8[] : memref<f32>
      %9 = alloc() : memref<4xi8>
      %10 = "krnl.getref"(%9, %c0_i64) : (memref<4xi8>, i64) -> memref<f32>
>>>>>>> 0db735f4
      affine.store %cst, %10[] : memref<f32>
      %11 = krnl.define_loops 1
      krnl.iterate(%11) with (%11 -> %arg6 = 0 to 2) {
        %25 = affine.load %arg0[symbol(%arg3), symbol(%arg4), symbol(%arg6)] : memref<1x3x2xf32>
        %26 = affine.load %arg1[0, symbol(%arg5), symbol(%arg6)] : memref<1x4x2xf32>
        %27 = mulf %25, %26 : f32
        %28 = affine.load %8[] : memref<f32>
        %29 = addf %28, %27 : f32
        affine.store %29, %8[] : memref<f32>
<<<<<<< HEAD
        %30 = affine.load %arg2[0, symbol(%arg5), symbol(%arg6)] : memref<1x?x?xf32>
=======
        %30 = affine.load %arg2[0, symbol(%arg5), symbol(%arg6)] : memref<1x4x4xf32>
>>>>>>> 0db735f4
        %31 = mulf %6, %30 : f32
        %32 = affine.load %10[] : memref<f32>
        %33 = addf %32, %31 : f32
        affine.store %33, %10[] : memref<f32>
<<<<<<< HEAD
=======
        affine.store %33, %ref0[] : memref<f32>
>>>>>>> 0db735f4
      }
      %12 = affine.load %8[] : memref<f32>
      %13 = affine.load %10[] : memref<f32>
      %14 = addf %12, %13 : f32
<<<<<<< HEAD
      %15 = alloc(%dim2) : memref<?xi8>
      %16 = "krnl.getref"(%15, %c0_i64) : (memref<?xi8>, i64) -> memref<f32>
=======
      %15 = alloc() : memref<4xi8>
      %16 = "krnl.getref"(%15, %c0_i64) : (memref<4xi8>, i64) -> memref<f32>
>>>>>>> 0db735f4
      affine.store %14, %16[] : memref<f32>
      %17 = affine.load %16[] : memref<f32>
      %18 = subf %cst, %17 : f32
      %19 = exp %17 : f32
      %20 = exp %18 : f32
      %21 = subf %19, %20 : f32
      %22 = addf %19, %20 : f32
      %23 = divf %21, %22 : f32
      affine.store %23, %5[] : memref<f32>
      %24 = affine.load %5[] : memref<f32>
<<<<<<< HEAD
      affine.store %24, %0[0, symbol(%arg4), symbol(%arg5)] : memref<1x3x?xf32>
      dealloc %15 : memref<?xi8>
      dealloc %9 : memref<?xi8>
      dealloc %7 : memref<?xi8>
      dealloc %4 : memref<?xi8>
    }
  }
  return %0 : memref<1x3x?xf32>

  // CHECK-LABEL: test_dynamic_pool_rnn
  // CHECK: [[C1:%.+]] = constant 1 : index
  // CHECK: [[C2:%.+]] = constant 2 : index
  // CHECK: [[C0:%.+]] = constant 0 : i64
=======
      affine.store %24, %0[0, symbol(%arg4), symbol(%arg5)] : memref<1x3x4xf32>
      affine.store %24, %ref1[] : memref<f32>
      dealloc %15 : memref<4xi8>
      dealloc %9 : memref<4xi8>
      dealloc %7 : memref<4xi8>
      dealloc %4 : memref<4xi8>
    }
  }
  %mem2 = alloc() : memref<4xi8>
  %ref2 = "krnl.getref"(%mem2, %c0_i64) : (memref<4xi8>, i64) -> memref<f32>
  %val = affine.load %ref1[] : memref<f32>
  affine.store %val, %ref2[] : memref<f32>
  dealloc %mem2 : memref<4xi8>
  dealloc %mem1 : memref<4xi8>
  dealloc %mem0 : memref<4xi8>
  return %0 : memref<1x3x4xf32>

  // CHECK-LABEL: static_mem_pool_rnn_sub_and_main_block
  // CHECK: [[CST:%.+]] = constant 0.000000e+00 : f32
  // CHECK: [[C0:%.+]] = constant 0 : i64
  // CHECK: [[C12:%.+]] = constant 12 : i64
  // CHECK: [[C8:%.+]] = constant 8 : i64
  // CHECK: [[C4:%.+]] = constant 4 : i64
  // CHECK: [[RES:%.+]] = alloc() : memref<1x3x4xf32>
  // CHECK: [[STATIC_MEM_POOL_MAIN:%.+]] = alloc() : memref<12xi8>
  // CHECK: [[MAIN_REF_0:%.+]] = "krnl.getref"([[STATIC_MEM_POOL_MAIN]], [[C8]]) : (memref<12xi8>, i64) -> memref<f32>
  // CHECK: [[MAIN_REF_1:%.+]] = "krnl.getref"([[STATIC_MEM_POOL_MAIN]], [[C4]]) : (memref<12xi8>, i64) -> memref<f32>
>>>>>>> 0db735f4
  // CHECK: krnl.define_loops 1
  // CHECK: krnl.iterate
  // CHECK: krnl.define_loops 2
  // CHECK: krnl.iterate
<<<<<<< HEAD
  // CHECK: [[DIM1:%.+]] = dim %arg2, [[C1]] : memref<1x?x?xf32>
  // CHECK: [[DIM2:%.+]] = dim %arg2, [[C2]] : memref<1x?x?xf32>
  // CHECK: [[ADD1:%.+]] = addi [[DIM2]], [[DIM2]] : index
  // CHECK: [[OFFSET1:%.+]] = index_cast [[DIM2]] : index to i64
  // CHECK: [[ADD2:%.+]] = addi [[ADD1]], [[DIM1]] : index
  // CHECK: [[OFFSET2:%.+]] = index_cast [[ADD1]] : index to i64
  // CHECK: [[ADD3:%.+]] = addi [[ADD2]], [[DIM1]] : index
  // CHECK: [[OFFSET3:%.+]] = index_cast [[ADD2]] : index to i64
  // CHECK: [[DYNAMIC_MEMORY_POOL:%.+]] = alloc([[ADD3]]) : memref<?xi8>
  // CHECK: [[DATA1:%.+]] = "krnl.getref"([[DYNAMIC_MEMORY_POOL]], [[C0]]) : (memref<?xi8>, i64) -> memref<f32>
  // CHECK: [[DATA2:%.+]] = "krnl.getref"([[DYNAMIC_MEMORY_POOL]], [[OFFSET3]]) : (memref<?xi8>, i64) -> memref<f32>
  // CHECK: affine.load
  // CHECK: [[DATA3:%.+]] = "krnl.getref"([[DYNAMIC_MEMORY_POOL]], [[OFFSET2]]) : (memref<?xi8>, i64) -> memref<f32>
  // CHECK: affine.store
  // CHECK: [[DATA4:%.+]] = "krnl.getref"([[DYNAMIC_MEMORY_POOL]], [[OFFSET1]]) : (memref<?xi8>, i64) -> memref<f32>
  // CHECK: affine.store
  // CHECK: krnl.define_loops
  // CHECK: krnl.iterate
  // CHECK: dealloc [[DYNAMIC_MEMORY_POOL]] : memref<?xi8>
=======
  // CHECK: [[STATIC_MEM_POOL:%.+]] = alloc() : memref<16xi8>
  // CHECK: [[REF1:%.+]] = "krnl.getref"([[STATIC_MEM_POOL]], [[C12]]) : (memref<16xi8>, i64) -> memref<f32>
  // CHECK: affine.load
  // CHECK: [[REF2:%.+]] = "krnl.getref"([[STATIC_MEM_POOL]], [[C8]]) : (memref<16xi8>, i64) -> memref<f32>
  // CHECK: affine.store
  // CHECK: [[REF3:%.+]] = "krnl.getref"([[STATIC_MEM_POOL]], [[C4]]) : (memref<16xi8>, i64) -> memref<f32>
  // CHECK: affine.store
  // CHECK: krnl.define_loops 1
  // CHECK: krnl.iterate
  // CHECK: [[REF4:%.+]] = "krnl.getref"([[STATIC_MEM_POOL]], [[C0]]) : (memref<16xi8>, i64) -> memref<f32>
  // CHECK: dealloc [[STATIC_MEM_POOL]] : memref<16xi8>
  // CHECK: [[MAIN_REF_2:%.+]] = "krnl.getref"([[STATIC_MEM_POOL_MAIN]], [[C0]]) : (memref<12xi8>, i64) -> memref<f32>
  // CHECK: [[LOAD:%.+]] = affine.load [[MAIN_REF_1]][] : memref<f32>
  // CHECK: affine.store [[LOAD]], [[MAIN_REF_2]][] : memref<f32>
  // CHECK: dealloc [[STATIC_MEM_POOL_MAIN]] : memref<12xi8>
  // CHECK: return [[RES]] : memref<1x3x4xf32>
>>>>>>> 0db735f4
}<|MERGE_RESOLUTION|>--- conflicted
+++ resolved
@@ -184,18 +184,6 @@
   // CHECK: return [[RES]] : memref<?x10xf32>
 }
 
-<<<<<<< HEAD
-func @test_dynamic_pool_rnn(%arg0: memref<1x3x2xf32>, %arg1: memref<1x4x2xf32>, %arg2: memref<1x?x?xf32>) -> memref<1x3x?xf32> attributes {input_names = ["X", "W", "R"], output_names = ["Y"]} {
-  %cst = constant 0.000000e+00 : f32
-  %c0_i64 = constant 0 : i64
-  %c_ind = constant 1 : index
-  %dim0 = dim %arg1, %c_ind : memref<1x4x2xf32>
-  %0 = alloc(%dim0) : memref<1x3x?xf32>
-  %1:3 = krnl.define_loops 3
-  krnl.iterate(%1#0, %1#1, %1#2) with (%1#0 -> %arg3 = 0 to 1, %1#1 -> %arg4 = 0 to 3, %1#2 -> %arg5 = 0 to 4) {
-    affine.store %cst, %0[symbol(%arg3), symbol(%arg4), symbol(%arg5)] : memref<1x3x?xf32>
-  }
-=======
 /// Test bundling inside a sub-block.
 func @static_mem_pool_rnn_subblock(%arg0: memref<1x3x2xf32>, %arg1: memref<1x4x2xf32>, %arg2: memref<1x4x4xf32>) -> memref<1x3x4xf32> attributes {input_names = ["X", "W", "R"], output_names = ["Y"]} {
   %cst = constant 0.000000e+00 : f32
@@ -286,24 +274,10 @@
   %ref0 = "krnl.getref"(%mem0, %c0_i64) : (memref<4xi8>, i64) -> memref<f32>
   %mem1 = alloc() : memref<4xi8>
   %ref1 = "krnl.getref"(%mem1, %c0_i64) : (memref<4xi8>, i64) -> memref<f32>
->>>>>>> 0db735f4
   %2 = krnl.define_loops 1
   krnl.iterate(%2) with (%2 -> %arg3 = 0 to 1) {
     %3:2 = krnl.define_loops 2
     krnl.iterate(%3#0, %3#1) with (%3#0 -> %arg4 = 0 to 3, %3#1 -> %arg5 = 0 to 4) {
-<<<<<<< HEAD
-      %dim1 = dim %arg2, %c_ind : memref<1x?x?xf32>
-      %4 = alloc(%dim1) : memref<?xi8>
-      %5 = "krnl.getref"(%4, %c0_i64) : (memref<?xi8>, i64) -> memref<f32>
-      %6 = affine.load %0[0, symbol(%arg4), symbol(%arg5)] : memref<1x3x?xf32>
-      %7 = alloc(%dim1) : memref<?xi8>
-      %8 = "krnl.getref"(%7, %c0_i64) : (memref<?xi8>, i64) -> memref<f32>
-      affine.store %cst, %8[] : memref<f32>
-      %c_ind_2 = constant 2 : index
-      %dim2 = dim %arg2, %c_ind_2 : memref<1x?x?xf32>
-      %9 = alloc(%dim2) : memref<?xi8>
-      %10 = "krnl.getref"(%9, %c0_i64) : (memref<?xi8>, i64) -> memref<f32>
-=======
       %4 = alloc() : memref<4xi8>
       %5 = "krnl.getref"(%4, %c0_i64) : (memref<4xi8>, i64) -> memref<f32>
       %6 = affine.load %0[0, symbol(%arg4), symbol(%arg5)] : memref<1x3x4xf32>
@@ -312,7 +286,6 @@
       affine.store %cst, %8[] : memref<f32>
       %9 = alloc() : memref<4xi8>
       %10 = "krnl.getref"(%9, %c0_i64) : (memref<4xi8>, i64) -> memref<f32>
->>>>>>> 0db735f4
       affine.store %cst, %10[] : memref<f32>
       %11 = krnl.define_loops 1
       krnl.iterate(%11) with (%11 -> %arg6 = 0 to 2) {
@@ -322,30 +295,18 @@
         %28 = affine.load %8[] : memref<f32>
         %29 = addf %28, %27 : f32
         affine.store %29, %8[] : memref<f32>
-<<<<<<< HEAD
-        %30 = affine.load %arg2[0, symbol(%arg5), symbol(%arg6)] : memref<1x?x?xf32>
-=======
         %30 = affine.load %arg2[0, symbol(%arg5), symbol(%arg6)] : memref<1x4x4xf32>
->>>>>>> 0db735f4
         %31 = mulf %6, %30 : f32
         %32 = affine.load %10[] : memref<f32>
         %33 = addf %32, %31 : f32
         affine.store %33, %10[] : memref<f32>
-<<<<<<< HEAD
-=======
         affine.store %33, %ref0[] : memref<f32>
->>>>>>> 0db735f4
       }
       %12 = affine.load %8[] : memref<f32>
       %13 = affine.load %10[] : memref<f32>
       %14 = addf %12, %13 : f32
-<<<<<<< HEAD
-      %15 = alloc(%dim2) : memref<?xi8>
-      %16 = "krnl.getref"(%15, %c0_i64) : (memref<?xi8>, i64) -> memref<f32>
-=======
       %15 = alloc() : memref<4xi8>
       %16 = "krnl.getref"(%15, %c0_i64) : (memref<4xi8>, i64) -> memref<f32>
->>>>>>> 0db735f4
       affine.store %14, %16[] : memref<f32>
       %17 = affine.load %16[] : memref<f32>
       %18 = subf %cst, %17 : f32
@@ -356,21 +317,6 @@
       %23 = divf %21, %22 : f32
       affine.store %23, %5[] : memref<f32>
       %24 = affine.load %5[] : memref<f32>
-<<<<<<< HEAD
-      affine.store %24, %0[0, symbol(%arg4), symbol(%arg5)] : memref<1x3x?xf32>
-      dealloc %15 : memref<?xi8>
-      dealloc %9 : memref<?xi8>
-      dealloc %7 : memref<?xi8>
-      dealloc %4 : memref<?xi8>
-    }
-  }
-  return %0 : memref<1x3x?xf32>
-
-  // CHECK-LABEL: test_dynamic_pool_rnn
-  // CHECK: [[C1:%.+]] = constant 1 : index
-  // CHECK: [[C2:%.+]] = constant 2 : index
-  // CHECK: [[C0:%.+]] = constant 0 : i64
-=======
       affine.store %24, %0[0, symbol(%arg4), symbol(%arg5)] : memref<1x3x4xf32>
       affine.store %24, %ref1[] : memref<f32>
       dealloc %15 : memref<4xi8>
@@ -398,12 +344,101 @@
   // CHECK: [[STATIC_MEM_POOL_MAIN:%.+]] = alloc() : memref<12xi8>
   // CHECK: [[MAIN_REF_0:%.+]] = "krnl.getref"([[STATIC_MEM_POOL_MAIN]], [[C8]]) : (memref<12xi8>, i64) -> memref<f32>
   // CHECK: [[MAIN_REF_1:%.+]] = "krnl.getref"([[STATIC_MEM_POOL_MAIN]], [[C4]]) : (memref<12xi8>, i64) -> memref<f32>
->>>>>>> 0db735f4
   // CHECK: krnl.define_loops 1
   // CHECK: krnl.iterate
   // CHECK: krnl.define_loops 2
   // CHECK: krnl.iterate
-<<<<<<< HEAD
+  // CHECK: [[STATIC_MEM_POOL:%.+]] = alloc() : memref<16xi8>
+  // CHECK: [[REF1:%.+]] = "krnl.getref"([[STATIC_MEM_POOL]], [[C12]]) : (memref<16xi8>, i64) -> memref<f32>
+  // CHECK: affine.load
+  // CHECK: [[REF2:%.+]] = "krnl.getref"([[STATIC_MEM_POOL]], [[C8]]) : (memref<16xi8>, i64) -> memref<f32>
+  // CHECK: affine.store
+  // CHECK: [[REF3:%.+]] = "krnl.getref"([[STATIC_MEM_POOL]], [[C4]]) : (memref<16xi8>, i64) -> memref<f32>
+  // CHECK: affine.store
+  // CHECK: krnl.define_loops 1
+  // CHECK: krnl.iterate
+  // CHECK: [[REF4:%.+]] = "krnl.getref"([[STATIC_MEM_POOL]], [[C0]]) : (memref<16xi8>, i64) -> memref<f32>
+  // CHECK: dealloc [[STATIC_MEM_POOL]] : memref<16xi8>
+  // CHECK: [[MAIN_REF_2:%.+]] = "krnl.getref"([[STATIC_MEM_POOL_MAIN]], [[C0]]) : (memref<12xi8>, i64) -> memref<f32>
+  // CHECK: [[LOAD:%.+]] = affine.load [[MAIN_REF_1]][] : memref<f32>
+  // CHECK: affine.store [[LOAD]], [[MAIN_REF_2]][] : memref<f32>
+  // CHECK: dealloc [[STATIC_MEM_POOL_MAIN]] : memref<12xi8>
+  // CHECK: return [[RES]] : memref<1x3x4xf32>
+}
+
+/// Test dynamic pooling in sub-block.
+func @test_dynamic_pool_rnn(%arg0: memref<1x3x2xf32>, %arg1: memref<1x4x2xf32>, %arg2: memref<1x?x?xf32>) -> memref<1x3x?xf32> attributes {input_names = ["X", "W", "R"], output_names = ["Y"]} {
+  %cst = constant 0.000000e+00 : f32
+  %c0_i64 = constant 0 : i64
+  %c_ind = constant 1 : index
+  %dim0 = dim %arg1, %c_ind : memref<1x4x2xf32>
+  %0 = alloc(%dim0) : memref<1x3x?xf32>
+  %1:3 = krnl.define_loops 3
+  krnl.iterate(%1#0, %1#1, %1#2) with (%1#0 -> %arg3 = 0 to 1, %1#1 -> %arg4 = 0 to 3, %1#2 -> %arg5 = 0 to 4) {
+    affine.store %cst, %0[symbol(%arg3), symbol(%arg4), symbol(%arg5)] : memref<1x3x?xf32>
+  }
+  %2 = krnl.define_loops 1
+  krnl.iterate(%2) with (%2 -> %arg3 = 0 to 1) {
+    %3:2 = krnl.define_loops 2
+    krnl.iterate(%3#0, %3#1) with (%3#0 -> %arg4 = 0 to 3, %3#1 -> %arg5 = 0 to 4) {
+      %dim1 = dim %arg2, %c_ind : memref<1x?x?xf32>
+      %4 = alloc(%dim1) : memref<?xi8>
+      %5 = "krnl.getref"(%4, %c0_i64) : (memref<?xi8>, i64) -> memref<f32>
+      %6 = affine.load %0[0, symbol(%arg4), symbol(%arg5)] : memref<1x3x?xf32>
+      %7 = alloc(%dim1) : memref<?xi8>
+      %8 = "krnl.getref"(%7, %c0_i64) : (memref<?xi8>, i64) -> memref<f32>
+      affine.store %cst, %8[] : memref<f32>
+      %c_ind_2 = constant 2 : index
+      %dim2 = dim %arg2, %c_ind_2 : memref<1x?x?xf32>
+      %9 = alloc(%dim2) : memref<?xi8>
+      %10 = "krnl.getref"(%9, %c0_i64) : (memref<?xi8>, i64) -> memref<f32>
+      affine.store %cst, %10[] : memref<f32>
+      %11 = krnl.define_loops 1
+      krnl.iterate(%11) with (%11 -> %arg6 = 0 to 2) {
+        %25 = affine.load %arg0[symbol(%arg3), symbol(%arg4), symbol(%arg6)] : memref<1x3x2xf32>
+        %26 = affine.load %arg1[0, symbol(%arg5), symbol(%arg6)] : memref<1x4x2xf32>
+        %27 = mulf %25, %26 : f32
+        %28 = affine.load %8[] : memref<f32>
+        %29 = addf %28, %27 : f32
+        affine.store %29, %8[] : memref<f32>
+        %30 = affine.load %arg2[0, symbol(%arg5), symbol(%arg6)] : memref<1x?x?xf32>
+        %31 = mulf %6, %30 : f32
+        %32 = affine.load %10[] : memref<f32>
+        %33 = addf %32, %31 : f32
+        affine.store %33, %10[] : memref<f32>
+      }
+      %12 = affine.load %8[] : memref<f32>
+      %13 = affine.load %10[] : memref<f32>
+      %14 = addf %12, %13 : f32
+      %15 = alloc(%dim2) : memref<?xi8>
+      %16 = "krnl.getref"(%15, %c0_i64) : (memref<?xi8>, i64) -> memref<f32>
+      affine.store %14, %16[] : memref<f32>
+      %17 = affine.load %16[] : memref<f32>
+      %18 = subf %cst, %17 : f32
+      %19 = exp %17 : f32
+      %20 = exp %18 : f32
+      %21 = subf %19, %20 : f32
+      %22 = addf %19, %20 : f32
+      %23 = divf %21, %22 : f32
+      affine.store %23, %5[] : memref<f32>
+      %24 = affine.load %5[] : memref<f32>
+      affine.store %24, %0[0, symbol(%arg4), symbol(%arg5)] : memref<1x3x?xf32>
+      dealloc %15 : memref<?xi8>
+      dealloc %9 : memref<?xi8>
+      dealloc %7 : memref<?xi8>
+      dealloc %4 : memref<?xi8>
+    }
+  }
+  return %0 : memref<1x3x?xf32>
+
+  // CHECK-LABEL: test_dynamic_pool_rnn
+  // CHECK: [[C1:%.+]] = constant 1 : index
+  // CHECK: [[C2:%.+]] = constant 2 : index
+  // CHECK: [[C0:%.+]] = constant 0 : i64
+  // CHECK: krnl.define_loops 1
+  // CHECK: krnl.iterate
+  // CHECK: krnl.define_loops 2
+  // CHECK: krnl.iterate
   // CHECK: [[DIM1:%.+]] = dim %arg2, [[C1]] : memref<1x?x?xf32>
   // CHECK: [[DIM2:%.+]] = dim %arg2, [[C2]] : memref<1x?x?xf32>
   // CHECK: [[ADD1:%.+]] = addi [[DIM2]], [[DIM2]] : index
@@ -423,22 +458,4 @@
   // CHECK: krnl.define_loops
   // CHECK: krnl.iterate
   // CHECK: dealloc [[DYNAMIC_MEMORY_POOL]] : memref<?xi8>
-=======
-  // CHECK: [[STATIC_MEM_POOL:%.+]] = alloc() : memref<16xi8>
-  // CHECK: [[REF1:%.+]] = "krnl.getref"([[STATIC_MEM_POOL]], [[C12]]) : (memref<16xi8>, i64) -> memref<f32>
-  // CHECK: affine.load
-  // CHECK: [[REF2:%.+]] = "krnl.getref"([[STATIC_MEM_POOL]], [[C8]]) : (memref<16xi8>, i64) -> memref<f32>
-  // CHECK: affine.store
-  // CHECK: [[REF3:%.+]] = "krnl.getref"([[STATIC_MEM_POOL]], [[C4]]) : (memref<16xi8>, i64) -> memref<f32>
-  // CHECK: affine.store
-  // CHECK: krnl.define_loops 1
-  // CHECK: krnl.iterate
-  // CHECK: [[REF4:%.+]] = "krnl.getref"([[STATIC_MEM_POOL]], [[C0]]) : (memref<16xi8>, i64) -> memref<f32>
-  // CHECK: dealloc [[STATIC_MEM_POOL]] : memref<16xi8>
-  // CHECK: [[MAIN_REF_2:%.+]] = "krnl.getref"([[STATIC_MEM_POOL_MAIN]], [[C0]]) : (memref<12xi8>, i64) -> memref<f32>
-  // CHECK: [[LOAD:%.+]] = affine.load [[MAIN_REF_1]][] : memref<f32>
-  // CHECK: affine.store [[LOAD]], [[MAIN_REF_2]][] : memref<f32>
-  // CHECK: dealloc [[STATIC_MEM_POOL_MAIN]] : memref<12xi8>
-  // CHECK: return [[RES]] : memref<1x3x4xf32>
->>>>>>> 0db735f4
 }